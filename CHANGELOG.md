# Changelog

All notable changes to this project will be documented in this file.

The format is based on [Keep a Changelog](https://keepachangelog.com/en/1.0.0/),
and this project adheres to [Semantic Versioning](https://semver.org/spec/v2.0.0.html).

## [Unreleased]

### Added

- Flint
    - The scan number is now displayed
    - Saved preferences for the main window can be difference for each desktop size used
    - Picking a point from the selected curve uses now a higher tolerance

### Changed

<<<<<<< HEAD
- `watch_session_scans` do not expose anymore scan_group as a scan
=======
- `goto_cen` (and similar functions) displays first the marker, then move the motor
>>>>>>> 0b6794cc

### Fixed

- Flint
<<<<<<< HEAD
    - Scans from a `ScanSequence` are now displayed (`ScanSequence` are ignored)
=======
    - The view on the image widget is not anymore reset when a scan starting
    - The x-axis range when using a/dscan was now correct
    - The gaussian fit now also displays the FWHM in tooltips
    - The sandard deviation computed from the gausian fit is now positive
>>>>>>> 0b6794cc

### Removed

## [1.2.0] - 2020-03-01

### Added

- Encoder objects are now counter containers, to be used in scans
- __info__ strings for TCP, UDP, GPIB and Serial communication objects
- image information is returned by Lima Image __info__ method
- reload of Opiom program in multiplexer setup (only if needed)
- 'raw_read' property for Sampling Counters
- Transfocators
    - TFLens to manage number of lenses and different materials for each axis of the transfocator
    - setin(), setout()
    - take pinholes into account in total number of lenses
    - security checks when setting bitvalue
    - check for invalid state (both limits activated)
- EBV (Esrf Beam Viewer)
    - add counters list in __info__
- support for EMH controller
- support for Elettra BPM
- jog command for IcePAP controller
- Lima
    - add shutter property
    - BPM info return a list of bpm counters in one line
    - support for Mask, Background substration, Flat-field, binning, flipping, rotation
    - "limatake" tools
    - set instrument name and detector name
- Data policy
    - move positioners into separate scan_info category
    - new global 'instrument' field in configuration
- Introduction of Redis Streams to convey data from Beacon to clients
- Nexus Writer
    - adaptation to the new streams
    - creation of Virtual Dataset without re-opening image files
    - better profiling tools
    - improved performance
- Shell
    - lscnt can now take a counter or CounterContainer object, to limit output to this object
    - warn about tmux 'detach'
    - functions to load/execute user scripts: user
    - new lsmg: list measurement groups
    - edit_mg() method to edit measurement groups graphically
    - silx launcher: typing silx_view in the shell will launch silx on a scan (default last scan).
- Wago: 
  - support for special modules `750-403`, `750-506`, `750-507`, `750-508`, `750-637`
  - create an "extended_mode" (normally not used) to be able to retrieve all
    information from special modules (status, both input and output). 
    Activating this mode gives the capability to access those extra information, but
    could be not compatible with actual ISG protocol and with C++ device server.
  - `devreadphys` and `devreaddigi` will take values from a cache like is in C++
    device server, to get instantaneous values use `devreadnocachephys` and
    `devreadnocachedigi`. This can be used for monitoring without giving more
    pressure to the Wago. The shell command `get` gives instantaneous values.
- Flint
  - User choices on widget configuration are now stored in Redis
  - Create `clean_up_user_data` function in BLISS side (`bliss.common.plot`)
    to be able to clean up Redis from Flint corrupted data in case of problem.
  - A preferred style can be saved as default for images
  - `plotselect(diode2)` can now be used if the scan is already displayed
  - `SCAN_DISPLAY.init_next_scan_meta(display=[diode2])` can be used just before
    scanning
  - Provide layout menu to allow to setup predefined layouts
  - Provide menu to lock/unlock the layout (by default the layout is locked)
  - Provide workspace to be able to store plot, widget, layout in different environment
  - The image widget displayed now the source of the data (can be "video", "file", "memory")
- APC Rack Power Distribution Unit: implemented controller for basic relay functionalities
- BLISS RPC: new low latency messages
- Documentation
  - "BLISS in a nutshell": interactive tutorial
  - documentation day: many updates
- BLISS demo session

### Changed

- Scans
  - disable all 'lprint' messages while scan is running
- Flint
  - Use silx 0.13.0 beta0
  - Rework image/MCA/curve live view in order to provide same behavior as scatter view
    - Cleaned up toolbar
    - Cleaned up tooltips
    - Manage data display according
  - Do not allow anymore to display more than one image in the image view
  - Image and scatter autoscale can use auto based on standard deviation
  - Display curve live view x-axis with timeseries if the channel unit is "s"
  - Cut channels data at the end of timescan scans to enforce the same size
    - It's a workaround, but can be used for other default scan if requested
  - The layout is now stored into the Redis session
  - All MCAs (or images) from a device are displayed inside a single widget
    - This widget is named according to the device name (preciselly the prefix
      of the channel name)
  - At the start of a scan, the previous image is still displaed to avoid blinking
  - Image from Lima is downloaded according to the user refresh rate choice
- moved Linkam, Lakeshore to the regulation framework 
- CT2 (P201): send data from the server instead of doing polling on client
- Data policy
    - enforcing server names

### Fixed

- EBV counters property
- Counting on individual calc counters
- Aliases (motor or counter) display bug solved (see #1234)
- Web configuration tool
    - do not open editor for binary files
    - do not hide buttons while scrolling
    - toggle folder open/close icon
    - hide TODO message for objects without UI
- BLISS TANGO Axis logging activation with command line flag (-v1..4)
- lprint_disable context manager
- Elmo motor controller
    - fixed jog, encoder, homing
- Fix environment dictionary in case of nested sessions
- CT2 (P201) counter values conversion
- Software timer elapsed time

## [1.1.0] - 2020-01-15

### Added

- Beacon:
  - Log Server: all log messages (plus exceptions and user input) are sent to a socket server
                that can be started with Beacon, this will save to a Log Rotating File
                on a selected folder (default to `/var/log/bliss`).
  - Log Viewer: a logging viewer web application process can be started to serve on a selected
                http port (default 9080) on the Beacon Host
- last_error: now contains the last 100 exceptions that can be accessed with list notation
              last_error[-1] for the last one.
- conversion_function can now be set at runtime on Counter objects
- support for Cyberstar powersupply
- __info__ method for opiom, mca, ebv, emh, measurement groups, wba, multiple position objects, hexapod, vscanner, Keithley, shutters
- setting motor position now display a message to user
- first version of the Nexus writer Tango server
- Transfocators fill metadata
- Tango attribute as counter: added .value and .raw_value to read the attribute out of a scan context

### Changed

- Flint
  - Update silx to the last 0.12
  - Rework live scatter plot
    - Style and min/max range can be customized by the user
    - A preferred style can be saved as default
    - New rendering provided (image-like solid rendering)
    - Toolbar reworked
    - Behaviour of "reset zoom" reworked (this will be used for other plots)
  - Improve the mouse data picking
    - Mechanism provided to setup the view at startup on the full range of the x/y axis
    - This feature is provided for `amesh` and `dmesh`
    - To implement if on your scans take a look at https://bliss.gitlab-pages.esrf.fr/bliss/master/flint_scan_info.html
- web applications (configuration, homepage and log viewer) are now started by default
    - default port numbers are proposed

### Fixed

- Beacon web configuration:
  - Fixed "Revert" of the editor content
  - Some ergonomic improvements (ctrl-s to save the editor, css styles)
- typeguard version set to 2.6.1 instead of 2.7
- info() now works for classes and types
- Wago
    - interlocks
    - support for CPU model 750-891
    - 0-10V overflow and negative voltage
    - MissingFirmware exception
    - numpy types
- {scan_number} and {scan_name} bug in ScanSaving is fixed
- call prepare_scan_meta after writer template has been updated
- fix file descriptors leakage
    - new gevent-friendly Redis connection pool
    - Tango connections cleaning (in tests)
    - gevent patch to ensure hubs are closed when threads get destroyed
- fix asynchronicity problems and race conditions in Beacon server and client code
- multiple Beacon objects with the same name are now properly initialized  
- bug in AllowKill context manager

## [1.0.0] - 2019-12-17

### Added

- Controllers
  - Hardware SCA mode for Xia Mercury
  - Interlocks support for Wago
  - WagoGroup, to group multiple Wagos in one
    - Tango Wago server using BLISS controller
  - PM600 trajectories
  - PI-E517 specific improvements
  - use home_src for Icepap "home()" method

- Configuration
  - '.' can now be used directly access attributes of referenced objects
  
- Scanning toolbox
  - `ChainBuilder` class: helper to build a custom scan with auto-introspection of the counters dependencies given to a scan.
  - `ChainNode` class: used by the `ChainBuilder` to store required information about the links between Counters, CounterControllers and AcquisitionObjects.

- CounterController
  - New file `bliss.controllers.counter` including the base classes of the standard CounterControllers:
    - `CounterController` base class for `Counter` management.
    - `SamplingCounterController` class for `SamplingCounter` management.
    - `IntegratingCounterController` class for `IntegratingCounter` management.
    - `CalcCounterController` class for `CalcCounter` management.
      - can deal with N input counters, and produces M output counters
    - `SoftCounterController` class for `SoftCounter` management.

- AcquisitionObject
  - New `AcquisitionObject` base class for `AcquisitionSlave` and `AcquisitionMaster` (`bliss.scanning.chain`).
  - Validation of acquisition object parameters using Cerberus

- Scans
  - add '.wait_state()' method to help with the synchronization of states
  - grouping feature

- Regulation framework
  - new module `bliss.common.regulation` to manage PID regulation of various systems.
  - new `SoftLoop` object that implements a software PID regulation algorithm.
  - new `ExternalInput` and `ExternalOutput` objects in order to transform any devices into an `Input` or `Output` for a the `SoftLoop` regulation.

- Session
  - Store scans in `.scans` property in `Session` object.
  - Scan saving structure available in `Session` object (.scan_saving).
  
- Flint
  - Provides dock widget for all the main widgets of the live scan window
  - Provides a widget to monitor the state of the current scan
  - Provides a single 'property' widget to configure the live plots
  - Provides new widgets for curves, scatter, images, MCAs (it is supposed to provide more or less the same features)
  - Curve widget supports many master (a curve can only be created from 2 channels of the same top master)
  - A IPython dialog is provided in the Help menu
  - Location of the docks are saved between 2 executions of the application (local computer user preferences)
  - Improve autodetection of the plot and axes according to the kind of scans
  - Display the frame id for images
  - Experimental
    - Many MCAs can be displayed on the same plot
    - Many scatters (sharing the same axis) can be displayed on the same plot
    - Many images can be displayed on the same plot. The first one is displayed as an image, others as scatter
  - `SCAN_DIPSLAY.extra_args` was added to custom command line argument passed to flint
    - `--enable-opengl` to use OpenGL rendering for plots (it should provide faster rendering, but could have issue with remote desktop)
    - `--enable-gevent-poll` to use experimental patching of poll system function for a better cooperative between Qt and gevent (it should reduce CPU consumption but could be unstable)
    - `--matplotlib-dpi DPI` to custom the plot DPI (this setting will be stored in the local user preferences)
    - `--clear-settings` to allow to start with cleared previous local user settings
  - Flint stdout/strerr are logged inside bliss `flint.output` logger
    - This logger is disabled by default
    - The output is retrived from both created or attched Flint process
    - `SCAN_DIPSLAY.flint_output_enabled` allow to enable/disable this logger
  - Custom plots can be created with `selected=True` and `closeable=True`
  - 2 scripts was added to optimize and convert SVG to PNG
    - `scripts/export_svg.sh`, `scripts/optimize_svg.sh`

- Typing Helper
  - pressing F7 will disable typing helper on Bliss Shell
  - avoid interpretation of multiline code and of properties

- Shell
    - start Flint in shell only
    - clear() function to clear screen

- Logging
    - lprint: new function intended to replace print for printing to stdout and to log file

- Scan saving
    - new Nexus Writer Service
  
### Changed

- Measurement groups
  - configuration specify which counters or controllers (counter containers) can be used by a measurement group  
  - individual ounters to be enabled or disabled are selected using the Unix "glob" pattern (*, ?, [..])
  - entire counter groups can be enabled or disabled

- Scans
  - Scan saving '.get()' do not create redis node
    - node creation is done in the run method of Scan
  
- Counters refactoring
  - The file `bliss.common.measurement` has been renamed `bliss.common.counter`.
  - Unique base class `Counter` (`bliss.common.counter`) for counters objects.
  - The `Counter` object requires a `CounterController` object (`bliss.controllers.counter`) (mandatory).
  - The `Counter` object has a `._counter_controller` property which returns its `CounterController` (the counter owner).
  - All standard counters (`SamplingCounter`,`IntegratingCounter` ,`SoftCounter` , `CalcCounter`) inherit from the `Counter` base class.
  - counter classes defined in the same file as corresponding controllers

- CounterController
  - The file `bliss.controllers.acquisition` has been renamed `bliss.controllers.counter`.
  - `get_acquisition_object` method attached to the `CounterController` object.
  - `get_default_chain_parameters` method attached to the `CounterController` object.

- AcquisitionObject
  - `AcquisitionSlave` inherits from `AcquisitionObject` base class.
  - `Acquisitionmaster` inherits from `AcquisitionObject` base class.

- Flint
  - Default curve colors was updated
  - `bliss.scanning.Scan.get_plot` API was changed, now it uses a channel object and a plot kind (`image`, `scatter`, `mca` or `curve`)
    - This API is only used by `edit_roi_counters` and will may be removed
  - Try to avoid to reach images which are not needed (according to the frame id already reached)
  - `selectplot` do not anymore set the default displayed channels in the plot (temporary regression)

- Globals
  - `SCANS` is now available only in Bliss Shell. Refers to `current_session.scans`
  - `SCAN_SAVING` is now available only in Bliss Shell. Refers to `current_session.scan_saving`

- Command line arguments
  - `--tmux-debug` command line option changed to only `--debug`

- bliss.common.standard
  - this module is intended to be the entry point for Bliss as a library, function that
    were printing to stdout has been changed to return some forms of aggregated data
  - function to be used inside the Bliss shell (with print to stdout) are moved to bliss.shell.standard

### Fixed

- Flint
  - Location of the live plots stay the same between 2 scans
- Fixed wrong call to 'atan' instead of 'arctan' in QSys calc motor and tab3 controller
- Fix BPM counter group for new Lima BPM device
- Stop live mode when calculating BPM
- Add Lua script to do atomic updates of Setting objects
- CT2: take device name into account to generate the data channel name
- Icepap: do not initialize axis in Switch
- Fix for Lakeshore controller initialization
- Fix missing SCANS global in BLISS shell in case of error during setup
- Fix to take image save flag into account for the Null writer
- Display SoftAxis motors in wa()
- Conversion function property added to SoftCounter
- Fix Aerotech encoder reading
- Fix oscillating movement on repeated Icepap limit search
- SSI encoder reading support for Wago
- Group move now stops if one of the moving axis is stopped individually
- Motor group ".move()" do not accept numpy arrays anymore
- Fix external shutter switch enum
- Show axis position marker in Flint for goto_cen, goto_peak, goto_com functions
- Deleting a node in global map do not reparent
- Display exception in `__info__` methods
- Watchdog timer restart logic

### Removed

- Counters refactoring
  - `BaseCounter` interface class has been removed.
  - `GroupedReadMixin` class has been removed.
  - `controller` property removed from the `Counter` class.
  - `master_controller` property removed from the `Counter` class.
  - `create_acquisition_device` method removed from the `Counter` class.
  - `DefaultSamplingCounterGroupedReadHandler` has been removed.
  - `DefaultSingleSamplingCounterReadHandler` has been removed.
  - `DefaultIntegratingCounterGroupedReadHandler` has been removed.
  - `DefaultSingleIntegratingCounterReadHandler` has been removed.
  - `Read` method removed from `SamplingCounter` class.

- AcquisitionObject
  - `AcquisitionDevice` renamed as `AcquisitionSlave`.

- Flint
  - `flint.set_dpi` was removed. A local use setting is provided now.
  - Redis node `SESSION:plot_select` is not anymore updated by the GUI
  - Redis node `SESSION:scatter_select` is not anymore updated by the GUI
- `bliss.common.plot.BasePlot.clear_selections` was removed

- Scans
  - duration estimation is no longer provide, since it cannot be calculated accurately

## [0.3.0] - 2019-10-01

### Added

- Controllers:
  - Added EMH Alba electrometer
  - Added ESRF Hexapode
  - Musst patch: add capability of using a template replacement when loading Musst software into controller
  - Lima patch: Sebastien
- Acquisition Chain:
  - Allow to add only one master (without the slave) in an acquisition chain
- Scan:
  - Watchdog Feature: it is possible to add a callback to a scan
    using **set_watchdog_callback** method and passing a subclass of
    bliss.scanning.scan.WatchdogCallback. This allows to check the behaviour of
    detectors involved in the scan and eventually raise an exception.
    The following callbacks can be defined: on_timeout, on_scan_new, on_scan_data, on_scan_end (#946)
- Bench context manager: helper to measure execution time of any given code. (#861)
- timedisplay: visualize time values in human readable form

### Changed

- Scan:
  - All common step scans command take now **intervals** instead of **npoints**. (#931)

### Fixed

- Controllers:
  - opium always reload the program (#987)
  - icepap: load trajectory axes by block
  - Aerotech: added AeroTechEncoder class to properly handle encoder steps
  - MultiplePosition: resolved move(wait=False) never sends READY event (#1001)
  - energywavelength: bug fix and test
- logging: exposed debugon/off on the shell standard commands (#986)
- lima interface: Force the plugin name to be lower case for compatibility
- motion hooks: axis objects are not initialized in 'add_axis()' (#1002)
- return of DataNode.get is convertible into a numpy array (#1007)
- fix synchronization problem in external writer (#993 #992)
- fix data listener: protect from any exception
- make sure that name of node does not change after node creation (#1003)
- changed calculation of horizontal offset for slits (#1009)
- louie conda package for windows (#1011)
- Resolve Lima files when SCAN_SAVING.writer == 'null' (#1010)
- Flint:
  - Fixes curve widget autoscale when selecting/switching y1/y2
  - Fixes image widget display when the image channel is a master

### Removed

- New controllers support added:
  - esrf_hexapode controller

- Bliss Shell
  - **info(obj)** function will standardize the representation of an object inside Bliss shell,
    it uses underline `__info__` method if it exists and eventually falling back to `repr`

## [0.2.0] - 2019-08-23

### Added

- Bliss Shell Interface
  - New Bliss interface for visualize Scan results on a different window (pressing F5).
    It uses Tmux under the hood allowing a bunch of new capabilities like remote assistance (replacing the need of `screen`)
    Launching Bliss will use Tmux as a default, use the `--no-tmux` option to start a session without tmux
  - New UserDialogs available to interact with users (ask questions and display messages)
- Bliss Shell
  - Exception Management
    - more friendly exception management hiding exception details under `last_error` global variable (#402)
    - Introduced global variable ERROR_REPORT.expert_mode to allow full traceback for expert users
  - added `history` tooltip for viewing last commands (globals)
  - add shell autocompletion for dynamic attributes
- New controllers support added:
  - Aerotech Soloist
  - Elmo whistle
  - Lakeshore 331/332/335/336/340
  - MultiplePositions
  - Mythen/Mythen2
- Counters
  - Soft Timer provides also `epoch` time (before was only delta)
  - Added simulation_counter for user testing purposes
  - Calculation counter can now be defined over other counters
  - Tango Attribute counter can now use `unit` and `display unit` from Tango config
  - Sampling counter modes statistics
- Now is possible to iterate Counters and Motors
- Sessions
  - A Bliss Session will connect to an existing one if they share the same name and host.
    In fact the same session will have only one instance at a time. This assumes underline use of Tmux
- Aliases
  - shortcut for bliss objects (Axis, Counters, Channels) at a session level
  - used in hdf5
  - global ALIASES
- Global Map
  - New Session map where controllers/connections/aliases/counters are registered when they are
    loaded. Provides convenient runtime access to all instances and allows building on
    top other services.
  - Comes with visualization capabilities useful for debug or other purposes.
- Logging
  - Based on Global Map it allows to log each individual instance of the same class of
    controller/connection.
  - Rich set of shell commands: lslog, log_debug, debugon, ...
- GitLab continuous integration
  - test is skip if only docs are changed
  - allow graphical tests
  - new coverage report
  - package building for tagged version (releases)
- Beacon Config
  - Config
    - order of element in file is now keeped while saving (instead of sorted)
  - new BeaconObject that groups Static Configs and Settings, to be used when planning to
    use both Config and Settings
- Scan
  - New `pointscan` that performs scan on a list of positions
  - New ScanPreset argument to perform operation on prepare/start/stop
  - Alligment with multiple motors can be done propertly with (cen, com, peak, ...)
  - New possibility to add further metadata when launching a Scan using scan_meta
- hdf5
  - Values of underline Calculation Motors are exported
  - Documentation about external data writing script
- SamplingModes refactor with new modes: STATS, SAMPLES, SINGLE, LAST, INTEGRATE_STATS
- flint new possibility to select any (X,Y) axis combination for plot
- IntegratingCounter: master_controller can now be None

### Changed

- controllers: py2to3 porting, improvements, refactor and bugfix
  - Add commands for keithley 6514 and 2000
  - Icepap
    - Change of names
    - API change in linked axis
    - New `show` command to check enabled/disabled axis
    - New check of trajectory number of points in regard to Icepap memory
  - Euro2400
  - Keithley 485
  - Lakeshore
  - Musst
  - Md2
  - pi_c663
  - pi_e712
  - pi_e727
  - pi_e871
  - pi_hexa
  - Prologix
  - Scpi
  - Shexapod v1 and v2
- Web interface py2to3 port
- Parameters renamed in ParametersWardrobe with improved functionalities:
  - allow export to YAML file and beacon
  - allow property_attributes (read-only) and not-removable parameters
  - add purge, remove, copy, freeze, show_table
- SamplingModes refactor with renaming of SIMPLE_AVERAGE to MEAN

### Fixed

- musst: python3 data reading, synchronization
- "Add WagoAirHook hook" (#772 #110)
- Static config: simplify reparent process (#495)
- fuelcell: "import of fuelcell (moved to id31 dir.) (#817)
- hdf5: "writer try to create an existing scan entry" (#620)
- shell:
  - "Line numbering does not increase in bliss shell" (#610)
  - "Exit shell with \<CTRL-d> + return"
  - "Deprecation warning coming from jinja2" (#688)
  - ".counters namespace not accessible from command line" (#625)
  - "kwargs in signature display in shell" (#798)
  - "typinghelper check callable " (#746)
- gevent: "gevent timeout"
- gitlab CI:
  - "do not copy htmlcov dir to public/"
  - "added missing libxi6"
- gpib: "ibwrt python3 tango" (#574)
- scan:
  - "scan preset" (#561)
  - "Scan display: does not work when multiple points are received at the same time" (#743)
  - "Scan listener missing output lines on fast scan" (#747)
  - "real motors of nested calc axis not published" (#714)
  - "scan.run should raise an exception if re-started" (#771)
  - "empty .children() list of data note after NEW_CHILD" (#826)
- web interface: "web page interface" (#627)
- louie: Remove louie from StepScanDataWatchCallback (#645)
- rpc: "uds connection when the socket is removed, return AttributeError"
- fix on node __internal_walk
- serial: "use url if port is not set"
- redis:
  - "fullnames containing : and ." (#615)
  - "exception in TTL setter" (#630)
- "really use alias name in session" (#700)
- flint/silx:
  - "axes colors" (#717)
  - "rulers are not updated" (#718)
  - "error in Flint interaction" (#829)
- "Throwing an error in channel notification breaks object" (#719)
- "apply_config() fails if wrong settings have been set at first init" (#751)
- "double definition of close" (#587)
- "Load_scripts does not return an object or function" (#722)
- lima:
  - "fix missing .fullname in Lima data node object"
  - "fix of lima bpm simulator working again" (#664)
- "YAML 1.1 specification says ON, OFF, and other values should be converted to boolean" (#781)
- "BaseShutter `repr` bug" (#783)
- "motor is not initialized with MOVING state in axis settings"
- "comm.tcp.Command.connect : undefined variables" (#824)
- "prdef does not print correctly the inspected function" (#777)
- "Cannot set unit on tango_attr_as_counter" (#833)  
- "Saving/Editing configuration implemented in a controller" (#835)
- "lima: fixed timescan" (#844)
- "manage limits always in DIAL. convert limits only on user interaction" (#854)

### Removed

## [0.1.3] - 2019-03-07<|MERGE_RESOLUTION|>--- conflicted
+++ resolved
@@ -16,23 +16,17 @@
 
 ### Changed
 
-<<<<<<< HEAD
 - `watch_session_scans` do not expose anymore scan_group as a scan
-=======
 - `goto_cen` (and similar functions) displays first the marker, then move the motor
->>>>>>> 0b6794cc
 
 ### Fixed
 
 - Flint
-<<<<<<< HEAD
     - Scans from a `ScanSequence` are now displayed (`ScanSequence` are ignored)
-=======
     - The view on the image widget is not anymore reset when a scan starting
     - The x-axis range when using a/dscan was now correct
     - The gaussian fit now also displays the FWHM in tooltips
     - The sandard deviation computed from the gausian fit is now positive
->>>>>>> 0b6794cc
 
 ### Removed
 
