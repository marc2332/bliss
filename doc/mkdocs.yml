--- conflicted
+++ resolved
@@ -129,31 +129,20 @@
                 - MCA:
                     - MCA: using_mca.md
                 - Shutter: using_shutter.md
-<<<<<<< HEAD
-        - Flint: Online data display:
-	  	- Live scans : flint_scan_plotting.md
-                - Data Plotting : flint_data_plotting.md  
-                - Editing Lima ROI counters: flint_roi_counters.md
-                - Interaction with plots: flint_interaction.md
-                - For scan designers: flint_scan_info.md
-                - Debugging: flint_debugging.md
-        - Data publishing:
-                - Data structure & access: data_structure.md
-                - "External saving": data_external_saving.md
-=======
         - Data:
                 - Data policy: data_policy.md
                 - Data format: data_nexus_format.md
                 - Metadata: data_metadata.md
                 - Online visualization:
-                    - Plotting: flint_scan_plotting.md
-                    - Interaction: flint_interaction.md
+                    - Live scans: flint_scan_plotting.md
+                    - Custom data plotting: flint_data_plotting.md
+                    - Data selection: flint_interaction.md
+                    - Editing Lima ROI counters: flint_roi_counters.md
                     - Debugging: flint_debugging.md
                 - Offline visualization:
                     - Warning: data_vis_warning.md
-                    - Silx: data_vis_silx.md
+                    - Silx-view: data_vis_silx.md
                     - Pymca: data_vis_pymca.md
->>>>>>> db97d770
         - Developers corner:
                 - 'API documentation ⚙|api/index.html': api.md
                 - Guidelines: dev_guidelines.md
@@ -184,9 +173,7 @@
                         - Basic: dev_data_policy_basic.md
                         - Custom: dev_data_policy_custom.md
                     - Nexus writer: dev_data_nexus_server.md
-                    - Flint:
-                        - Editing Lima ROI counters: flint_roi_counters.md
-                        - For scan designers: flint_scan_info.md
+                    - Writing scans to display it on Flint: flint_scan_info.md
                     - ICAT: dev_data_policy_servers.md
                     - Metadata: dev_data_metadata.md
 
