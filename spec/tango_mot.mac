--- conflicted
+++ resolved
@@ -274,11 +274,7 @@
         tango_io(_axis_ds_name, "On")
         if (TANGO_ERR){
             _tango_mot_error_stack(_mot_mne, _dev, _attr)
-<<<<<<< HEAD
-            exit
-=======
             return ".error."
->>>>>>> 04dc78d2
         }
 
         # Queries Bliss DS to know the state of the axis.
@@ -395,21 +391,18 @@
 #%LI%<p2>     :    \
 #%XUL%
 def tango_mot_par(motnum, key, action, p1, p2) '{
-<<<<<<< HEAD
     local _mot_mne
     local _msg
     local _axis_ds_name
-=======
-    local _msg _mot_mne
-    local _axis_ds_name
-    local _state
->>>>>>> 04dc78d2
 
     _mot_mne = motor_mne(motnum)
     if (key == "dev_name")
         return
     _axis_ds_name = motor_par(motnum, "dev_name")
 
+    _msg = sprintf ("---tango_mot_par(motnum=%s key=\"%s\", action=\"%s\", p1=\"%s\", p2=\"%s\")", \
+                    motnum, key, action, p1, p2)
+    tango_mot_dbg(_msg)
 
     # Returns the list of non standard motor parameters implemented.
     if ( key == "?" && action == "get") {
@@ -423,11 +416,8 @@
 
     # Control motor power
     if (key == "power") {
-<<<<<<< HEAD
         local _state
 
-=======
->>>>>>> 04dc78d2
         if (action == "set") {
             # Try to switch power on or off according to argin given
             TANGO_ERR = -1
@@ -444,7 +434,6 @@
     }
 
     if (key == "apply_config") {
-
         TANGO_ERR = -1
         tango_io(_axis_ds_name, "ApplyConfig")
         if (TANGO_ERR){
@@ -458,7 +447,6 @@
     }
 
     if (key == "settings_to_config") {
-
         TANGO_ERR = -1
         tango_io(_axis_ds_name, "SettingsToConfig")
         if (TANGO_ERR){
@@ -472,7 +460,6 @@
     }
 
     if (key == "closed_loop"){
-
         local _cl_state
 
         if (action == "set"){
@@ -488,14 +475,8 @@
         if ( key == "axisstatus"){
             return (tango_mot_status(motnum))
         }
-<<<<<<< HEAD
         else {
             # Other keys can be used by SPEC.
-=======
-        else if ((key != "axis_name") && (key != "use_spec_config")) {
-#            printf("dou tu sors toi ??? motnum=%d, key=%s, action=%s, p1=%s, p2=%s \n", \
-#                   motnum, key, action, p1, p2)
->>>>>>> 04dc78d2
         }
     }
     else if (action == "set"){
@@ -582,6 +563,7 @@
 
     _mot_mne = motor_mne(motnum)
 
+    tango_mot_dbg(sprintf ("tango_mot_cmd(motnum=%s cmd=%s p1=%s p2=%s)", motnum, cmd, p1, p2))
 
     if(motnum == ".."){
         # <cmd> command applying to all motors.
@@ -606,6 +588,7 @@
 
             _step_size = motor_par(motnum, "step_size")
             _steps = _pos * _step_size
+            tango_mot_dbg(sprintf( "cmd=position mot=%s pos=%s  ss=%s steps=%s", _mot_mne, _pos , _step_size, _steps))
 
             return (_pos)
         }
@@ -633,6 +616,7 @@
                 exit
             }
 
+            tango_mot_dbg(sprintf( "tango_mot_cmd get_status State=%s  (%s)" , _state, tango_state_to_str(_state)))
 
             # tango_state : -1   "FAULT"
             # tango_state : 0    "ON"
