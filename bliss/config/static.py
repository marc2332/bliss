--- conflicted
+++ resolved
@@ -142,17 +142,6 @@
                 if child_list:
                     return_dict[key] = child_list
             else:
-<<<<<<< HEAD
-                return_dict[key] = values
-        return return_dict
-
-    def _get_save_list(self,l,filename):
-        return_list = []
-        for v in l:
-            if isinstance(v, Node) :
-                if v.filename != filename: break
-                return_list.append(self._get_save_dict(v,filename))
-=======
                 return plugin
 
         def get_node_filename(self):
@@ -162,7 +151,6 @@
                 return self, filename
             elif self._parent is not None:
                 return self._parent.get_node_filename()
->>>>>>> 4196f4fb
             else:
                 return_list.append(v)
         return return_list
@@ -195,7 +183,6 @@
                 print v
         print '%s}' % space
 
-<<<<<<< HEAD
     def __repr__(self):
         config = self._config()
         value = dict.__repr__(self)
@@ -207,15 +194,6 @@
 class Config(object):
     NAME_KEY = 'name'
     USER_TAG_KEY = 'user_tag'
-=======
-        def __repr__(self):
-            config = self._config()
-            value = dict.__repr__(self)
-            #filename = config._node2file.get(self)
-            return 'filename:<%s>,plugin:%r,%s' % (self.filename,
-                                                   self.plugin, #self.get("plugin"),
-                                                   value)
->>>>>>> 4196f4fb
 
     def __init__(self, base_path, timeout=3):
         self._base_path = base_path
