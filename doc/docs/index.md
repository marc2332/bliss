# Getting started with BLISS

This page will present what the **BLISS control system** is and how to start using
it.

## BLISS presentation

The *BLISS control system* provides a global approach to run synchrotron
experiments requiring to synchronously control motors, detectors and
various acquisition devices thanks to hardware integration, Python
sequences and an advanced scanning engine.

As a Python package, BLISS can be easily embedded into any Python
application and data management features enable online data analysis.
In addition, BLISS ships with tools to enhance scientists' user
experience and can easily be integrated into TANGO based environments,
with generic TANGO servers on top of BLISS controllers.

From the user's point of view, BLISS presents different aspects:

* [BLISS shell](shell_cmdline.md): a command line interface to
  interact with devices and to run sequences
* Programming of sequences in order to allow users to adapt the flow of their experiment 
* Configuration of all devices involved in the experiments


## BLISS shell

BLISS comes with a command line interface based on [ptpython][8].

It uses the concept of a *session* to allow users to define a set of procedures
and devices to use in particular circumstances (like alignment, specific hutch
or specific experiment).


```
% bliss -s eh1
```

```python
                       __         __   __          
                      |__) |   | /__` /__`         
                      |__) |__ | .__/ .__/         


Welcome to BLISS version 1.1.0 running on blabla (in bliss Conda environment)
Copyright (c) 2015-2019 Beamline Control Unit, ESRF
-
Connected to Beacon server on blabla (port /tmp/beacon_0lwrjuor.sock)
eh1: Executing setup...

Welcome to your new 'eh1' BLISS session !! 

You can now customize your 'eh1' session by changing files:
   * /eh1_setup.py 
   * /eh1.yml 
   * /scripts/eh1.py 

Initializing 'pzth`
Initializing 'simul_mca`
Initializing 'pzth_enc`
Done.

EH1 [1]:
```

The `-s` command line option loads the specified session at startup,
its configuration objects are initialized,
the setup file is executed. Finally the prompt returns to the user.

The `-h` option gives an overview of the command-line features.

```
(bliss) % bliss -h
Usage: bliss [-l | --log-level=<log_level>] [-s <name> | --session=<name>] [--no-tmux] [--debug]
       bliss [-v | --version]
       bliss [-c <name> | --create=<name>]
       bliss [-d <name> | --delete=<name>]
       bliss [-h | --help]
       bliss --show-sessions
       bliss --show-sessions-only

Options:
    -l, --log-level=<log_level>   Log level [default: WARN] (CRITICAL ERROR INFO DEBUG NOTSET)
    -s, --session=<session_name>  Start with the specified session
    -v, --version                 Show version and exit
    -c, --create=<session_name>   Create a new session with the given name
    -d, --delete=<session_name>   Delete the given session
    -h, --help                    Show help screen and exit
    --no-tmux                     Deactivate Tmux usage
    --debug                       Allow debugging with full exceptions and keeping tmux alive after Bliss shell exits
    --show-sessions               Display available sessions and tree of sub-sessions
    --show-sessions-only          Display available sessions names only
```

A session can be created using the `-c` option:

```python
(bliss) % bliss -c eh1
Creating 'eh1' BLISS session
Creating sessions/eh1.yml
Creating sessions/eh1_setup.py
Creating sessions/scripts/eh1.py
```
Learn more about [BLISS sessions](config_sessions.md)
Learn more about [BLISS shell](shell_cmdline.md)

### Examples of standard shell functions

Once the BLISS shell is launched, a user can use it as a command line interface in addition to being able to act on configured devices.

Most common devices are *counters* and *motors*.

Most common actions a user would like to perform are *counting* and *scanning*.

Many standard functions are then provided to help the user to perform such
actions on such devices.


* `wa()`: shows a table of all motors in the session and their positions.
* `lscnt()`: shows a table of all counters in the session.
* `ascan(axis, start, stop, intervals, count_time)`: moves an axis from
  *start* to *stop* in *intervals* steps and counts *count_time* at each step.


### Help
Help about BLISS functions can be accessed using `help(<command_name>)`:

```
BLISS [2]: help(wa)
Help on function wa in module bliss.common.standard:

wa(**kwargs)
    Displays all positions (Where All) in both user and dial units
```
Learn more about other [standard shell functions](shell_std_func.md).
Learn more about the [BLISS shell](shell_cmdline.md).


## Counters

The first fundamental objects to consider in BLISS are *counters*. A counter is used to display the reading of a device.

The simplest function to read all defined counters is `ct(<counting_time>)`.

```python
DEMO [1]: ct(0.1)
Fri Jun 7  16:32:17 2018
   dt[s] = 0.0     (    0.0/s)
  simct1 = 0.50109 ( 5.0109/s)
  simct2 = 0.49920 ( 4.9920/s)
  simct3 = 0.50403 ( 5.0403/s)
  simct4 = 0.50311 ( 5.0311/s)

Out [3]: Scan(name=ct_1, run_number=1)
```

To use only a sub-set of counters, they need to be specified as arguments:

```python
DEMO [2]: ct(1, simct1, simct4)

Fri Nov 16 16:37:43 2018

   dt[s] = 0.0    (    0.0/s)
  simct1 = 0.49872 ( 0.49872/s)
  simct4 = 0.50021 ( 0.50021/s)
Out [20]: Scan(name=ct_3, run_number=3)
```

### Using measurement groups

An alternative to specifying counters for each scan is to rely on *measurement groups*.

```python
DEMO [1]: align_counters
Out [1]: MeasurementGroup:  align_counters (default)

            Enabled  Disabled
            -------  -------
            simct1
            simct2
            simct3
```

Passing a measurement group as argument to a `scan` or `ct` procedure will define them for the procedure:

```python
DEMO [2]: ascan(simot1, -2, 2, 7, 0.1, align_counters)
Total 7 points, 0:00:09.500000 (motion: 0:00:08.800000, count: 0:00:00.700000)

Scan 5 Wed Feb 21 15:26:31 2018 /tmp/scans/demo/ demo user = guilloud
ascan simot1 -2 2 7 0.1

        #         dt(s)        simot1        simct1        simct2        simct3
        0       4.18972            -2      0.501319     0.0165606    0.00511711
        1       5.12933         -1.33      0.728287     0.0236184     0.0073165
        2       6.06347         -0.67      -0.33863      0.257847      0.251785
        3       6.98862             0     -0.608677       1.01518      0.997982
        4       7.92987          0.67      -2.29062      0.261047      0.249959
        5       8.86126          1.33      0.219424      0.023286     0.0137307
        6       9.78928             2     -0.558003    0.00988632     0.0165549

Took 0:00:09.993863 (estimation was for 0:00:09.500000)
```

Multiple measurement groups can be used for one procedure:

```python
DEMO [1]: print MG1.available, MG2.available   #  4 counters defined in 2 MG
['simct2', 'simct3'] ['simct4', 'simct5']

DEMO [2]: timescan(0.1, MG1, MG2, npoints=3)
Total 3 points, 0:00:00.300000 (motion: 0:00:00, count: 0:00:00.300000)

Scan 15 Wed Feb 21 16:31:48 2018 /tmp/scans/demo/ demo user = guilloud
timescan 0.1

        #         dt(s)        simct2        simct3        simct4        simct5
        0     0.0347409       0.50349      0.494272      0.501698      0.496145
        1       0.13725       0.49622      0.503753      0.500348      0.500601
        2        0.2391      0.502216      0.500213      0.494356      0.493359

Took 0:00:00.395435 (estimation was for 0:00:00.300000)
```

### Active measurement group

If no counter or measurement group is specified to a scan command, the **active measurement group** is used as default. Indeed, there is always only one active measurement group at a time.

`ACTIVE_MG` is a global variable containing the active measurement group:
```python
DEMO [1]: ACTIVE_MG
Out [1]: MeasurementGroup:  align_counters (default)

            Enabled  Disabled
            -------  -------
            simct2
            simct3
```
The active measurement group is the one used by default by a `scan` or a `ct`:

```python
DEMO [2]: ct(0.1)

Wed Feb 21 15:38:51 2018

    dt(s) = 0.016116142272 ( 0.16116142272/s)
  simct2 = 0.499050226458 ( 4.99050226458/s)
  simct3 = 0.591432432452 ( 5.91432432452/s)
```

The `set_active()` method changes the active measurement group:

```python
DEMO [1]: ACTIVE_MG
Out [1]: MeasurementGroup:  align_counters (default)

            Enabled  Disabled
            -------  -------
            simct1
            simct2
            simct3

DEMO [2]: MG2.set_active()

DEMO [3]: ACTIVE_MG
Out [3]: MeasurementGroup:  MG2 (default)

            Enabled  Disabled
            -------  -------
            simct4
            simct5
```

!!! note
    The default active measurement group is the one last defined in config.

Learn more about [measurement groups](config_mg.md).

## Motors

The second fundamental category of objects to consider in BLISS are **motors**.

Motors are used, where the user can change the  position, i.e. a set-point.

The main parameters for motors are:

* *user* and *dial* positions (potentially influenced by an *offset* and/or *sign*)
* *velocity* and *acceleration*
* *high_limit* and *low_limit*


The `wa()` (where all) standard command is provided to show positions of all motors in the current session.


```python
DEMO [1]: wa()
Current Positions (user, dial)

simot1    simot2    simot3    simot4    simot5
--------  --------  --------  --------  --------
2.00000   4.00000   6.00000   8.00000   9.00000
2.00000   4.00000   6.00000   8.00000   9.00000
```

`wm([motor]+)` (where motor) shows the dial position, limits and offset in addition to positions of one or several motors.

A sub-set of motors to display can be given as an argument to the `wm()` function.

```python
DEMO [2]: wm('simot1', 'simot4')
           simot1    simot4
-------  --------  --------
User
 High     10.00000  10.00000
 Current   2.00000   8.00000
 Low     -10.00000 -10.00000
Offset    -1.00000   4.00000

Dial
 High     11.00000   6.00000
 Current   3.00000   4.00000
 Low      -9.00000 -14.00000
```
Learn more about [IcePap motors configuration](config_icepap.md).
Learn more about [motor usage](motion_axis.md).

## Basic scans

Counters and motors are combined to carry out realistic measurements. This is done with *scans*.

BLISS relies on a powerful scanning engine based on an **acquisition chain**, i.e. a tree of master and slave devices; master devices trigger acquisitions, whereas slave devices take data. Complex acquisition chains can be built to perform any kind of data acquisition sequence.
[Read more about the BLISS scanning engine](scan_engine.md)

The acquisition chain for each scan must be provided by the user. BLISS provides a default acquisition chain to help perform scans similar to the default, step-by-step, ones in Spec.

### Default step-by-step scans

Step-by-step measurements are the simplest form of scans.

Most common are :

* `ascan(axis, start, stop, intervals, count_time, *counters, **kwargs)` as absolute positions scan
* `dscan` : same as `ascan`, with `start`, `stop` as relative positions to current axis position
* `a2scan` : same as ascan but with 2 motors
* `mesh` to makes a grid using 2 motors
* `timescan` just counting time intervals without moving a motor

All scans can take a list of counters as argument, limiting the number of counters to be read out.

More about [default scans](scan_default.md).


#### `ascan`

`ascan` example with 1 motor and 2 counters.

```python
BLISS [1]: ascan(roby, 0, 10, 10, 0.1, diode, diode2)
Total 10 points, 0:00:03.168758 (motion: 0:00:02.168758, count: 0:00:01)

Scan 1 Wed Apr 18 08:46:20 2018 /tmp/scans/ BLISS user = matias
ascan roby 0 10 10 0.1

    #         dt(s)          roby        diode2         diode
    0     0.0341308             0       5.88889       7.44444
    1      0.298563        1.1111      -2.88889      -6.88889
    2      0.529942        2.2222           -34       1.33333
    3      0.761447        3.3333      -30.1111      -11.7778
    4       1.00202        4.4444      -6.22222       11.3333
    5       1.23181        5.5556           -17      -5.11111
    6       1.46598        6.6667       12.5556      -8.44444
    7       1.69842        7.7778     -0.777778      -6.55556
    8       1.92679        8.8889      -10.5556            34
    9       2.16557            10            18      -25.5556

Took 0:00:02.328219 (estimation was for 0:00:03.168758)
```

### One-shot acquisition with integration time

The `ct(time_in_s, *counters)` function counts for the specified number of seconds. It is equivalent of a `timescan` with `npoints` set to 1.

### Scan saving

The `SCAN_SAVING` global is a structure to tell BLISS where to save scan data:

```python
BLISS [1]: SCAN_SAVING
Out [1]: Parameters (default)
        .base_path      = '/users/blissadm/scans'
        .date_format    = '%Y%m%d'
        .template       = '{session}/{date}'
        .user_name      = 'opid29'
        .writer         = 'hdf5'
```

Find more info about how to use it in [SCAN_SAVING section](dev_data_policy_basic.md#scan_saving)


### Retrieving scan data

The `get_data()` function takes a scan object as argument and returns the scan's data in a `numpy` array. Scan data are retrieved from the **redis** data base. Data references are not resolved, which means 2D data are not returned.

Example:

```python
BLISS [4]: myscan = ascan(roby, 0, 1, 10, 0.001, diode,
                                 simu1.counters.spectrum_det0, return_scan=True)
Total 10 points, 0:00:02.019930 (motion: 0:00:02.009930, count: 0:00:00.010000)
Activated counters not shown: spectrum_det0

Scan 3 Fri Apr 20 11:26:55 2018 /tmp/scans/BLISS/
                                BLISS user = matias
ascan roby 0 1 10 0.001

       #         dt(s)          roby         diode
       0      0.337308             0            83
       1      0.759228        0.1111           -10
       2       1.17105        0.2222            57
       3       1.58996        0.3333            43
       4       2.00024        0.4444           -44
       5       2.41497        0.5556           -16
       6       2.83309        0.6667           -74
       7       3.23919        0.7778            18
       8       3.65932        0.8889            74
       9       4.07872             1           -43

Took 0:00:04.441955 (estimation was for 0:00:02.019930)

BLISS [5]: data = get_data(myscan)
```

The numpy array is built of fields, it is easy to get data for a particular column using the counter name:

```python
BLISS [8]: data['diode']
Out [8]: array([ 83., -10., 57., 43., -44., -16., -74., 18., 74., -43.])
```

## Online data display

<<<<<<< HEAD
Online data display relies on **Flint**, an application with a graphical user interface
shipped with BLISS and built on top of [silx][9](ScIentific Library for eXperimentalists).

Flint has 3 mayor capabilities :
=======
The BLISS online data display relies on **Flint**, a graphical application installed alongside BLISS and built on top of [silx][9].

**Flint** can be started automatically when a new scan begins, by setting `SCAN_DISPLAY`:
>>>>>>> db97d770

* Live scan: plotted data produced by BLISS scans
* Custom plot: plotted data requested by user scripts (from BLISS)
* Graphic selection

<<<<<<< HEAD
### Live scan data in Flint

Live scan plots are displayed on application's main window's **Live** tab.

Flint listens to scans data source and displays it on real time, updating charts
and plots while it is created. Flint decides which chart or plot type fits the
best taking into account the nature of the incoming data.
=======
Plots are displayed in the **Live** tab. Depending on the scan acquisition chain, 3 types of plots can be shown:
>>>>>>> db97d770

Depending on the scan acquisition chain, 4 types of plots can be shown:

<<<<<<< HEAD
* Curve plot: showing curves from the scan scalar counters
* Scatter plot: to project in 2D specific 1D data
* MCA plot: showing MCAs counters (and also for now other kind of 1D data)
* Image plot, showing 2D data counters (typically Lima detectors' data)
=======
Plots are grouped by the topmost master, i.e. as long as the number of points for a master corresponds to its parent, the plots are attached to this master (recursively, up to the root master if possible).
If the number of points diverges between 2 masters, then underlying data are represented in
another set of plot windows.
There is no limit to the number of windows in the **Live** tab, it depends on the
scan being executed.
>>>>>>> db97d770

!!! note
    TBD : This has to be re-written (more clear ??) and moved elsewhere
    Plots are grouped by the topmost master, i.e. as long as the number of points for a master corresponds to its parent, the plots are attached to this master (recursively, up to the root master if possible).
    If number of points diverges between 2 masters, then underlying data is represented in another set of plot windows.
    So, there is no limit to the number of windows in the **Live** tab, it depends on the scan being executed.

**Flint** can be started automatically when a new scan begins (the application
interface will show up when a scan is launched), by configuring `SCAN_DISPLAY`
in the BLISS shell:

Example: 

```python
<<<<<<< HEAD
SCAN_DISPLAY.auto=True
lima = config.get("lima_simulator")
timescan(0.1, lima, diode, diode2, simu1.counters.spectrum_det1, npoints=10)
=======
BLISS [1]: SCAN_DISPLAY.auto=True

BLISS [2]: timescan(0.1, lima, diode, diode2, simu1.counters.spectrum_det
         ...: 0, npoints=10)
Total 10 points, 0:00:01 (motion: 0:00:00, count: 0:00:01)
Activated counters not shown: spectrum_det0, image

Scan 145 Wed Apr 18 11:24:06 2018 /tmp/scans/ BLISS user = matias
timescan 0.1

       #         dt(s)        diode2         diode
       0     0.0219111       12.5556      -9.33333
       1      0.348005        30.625         0.125
       2      0.664058       2.88889      -10.2222
       3      0.973582       7.11111       8.44444
       4       1.28277       21.7778       36.3333
       5       1.59305      -15.8889             5
       6       1.90203       43.4444       19.4444
       7       2.21207       20.7778       11.6667
       8       2.52451      -7.88889       24.2222
       9       2.83371        24.125         7.625

Took 0:00:03.214453 (estimation was for 0:00:01)

BLISS [3]:
>>>>>>> db97d770
```
[Read more about Live Scan](flint_scan_plotting.md)

<<<<<<< HEAD
### Custom plot in Flint

Flint can also display data coming from other sources than a live scan.
Data created on the BLISS shell like an 1D, and 2D data can be displayed
in different type of plots selected by user: curve plot, scatter plot, image plot...

Example: 

```python
from bliss.common.plot import *
import numpy

xx = numpy.linspace(0, 4*3.14, 50)
yy = numpy.cos(xx)

plot(yy, name="My Cosinus Wave")
```
[Read more about data plot](flint_data_plotting.md)

### Graphic selection in Flint
=======
Flint screenshot:

![Flint screenshot](img/flint_screenshot.png)

### Interacting with plots
>>>>>>> db97d770

BLISS provides tools to interact (select points, select shapes) with plot windows
in **Flint**. Each scan object has a `get_plot()` method, that returns a `Plot`
object. The argument to pass to `get_plot` is a counter: the plot containing
this counter data is returned:

```python
<<<<<<< HEAD
lima = get.config("lima_simulator")
s = loopscan(5, 0.1, lima, return_scan=True)

p = s.get_plot(lima)
p
=======
TEST_SESSION [8]: s = loopscan(5, 0.1, lima, return_scan=True)
Total 5 points, 0:00:00.500000 (motion: 0:00:00, count: 0:00:00.500000)
Activated counters not shown: image

Scan 2 Wed Apr 18 11:36:11 2018 /tmp/scans/test_session/
                                test_session user = matias
timescan 0.1

       #         dt(s)
       0      0.959486
       1        1.0913
       2       1.23281
       3       1.36573
       4       1.50349

Took 0:00:01.666654 (estimation was for 0:00:00.500000)

TEST_SESSION [9]: p = s.get_plot(lima)
TEST_SESSION [10]: p
>>>>>>> db97d770
         Out [10]: ImagePlot(plot_id=2, flint_pid=13678, name=u'')
```

Starting from the `ImagePlot` object, it is possible to allow the user to
make a point or a rectangular selection.

`p.select_shape("rectangle")`

BLISS shell is blocked until user makes a rectangular selection.

[Read more about interactions with plots](flint_interaction.md)

The BLISS `edit_roi_counters` function is a specifc use case of the Flint
graphical selection. It allows to edit Lima ROI (*region of interest*),
creating counters automatically from areas defined by the user with mouse
dragging.

Example:

```py
lima_simulator = config.get("lima_simulator")
edit_roi_counters(lima_simulator, 0.1)

Waiting for ROI edition to finish on lima_simulator [default]...                                                             
```

[Read more about ROI selection](flint_roi_counters.md)


[8]: https://github.com/prompt-toolkit/ptpython
[9]: http://silx.org<|MERGE_RESOLUTION|>--- conflicted
+++ resolved
@@ -441,22 +441,15 @@
 
 ## Online data display
 
-<<<<<<< HEAD
-Online data display relies on **Flint**, an application with a graphical user interface
-shipped with BLISS and built on top of [silx][9](ScIentific Library for eXperimentalists).
+The BLISS online data display relies on **Flint**, a graphical application
+installed alongside BLISS and built on top of [silx][9] (scientific library for experimentalists).
 
 Flint has 3 mayor capabilities :
-=======
-The BLISS online data display relies on **Flint**, a graphical application installed alongside BLISS and built on top of [silx][9].
-
-**Flint** can be started automatically when a new scan begins, by setting `SCAN_DISPLAY`:
->>>>>>> db97d770
 
 * Live scan: plotted data produced by BLISS scans
 * Custom plot: plotted data requested by user scripts (from BLISS)
 * Graphic selection
 
-<<<<<<< HEAD
 ### Live scan data in Flint
 
 Live scan plots are displayed on application's main window's **Live** tab.
@@ -464,24 +457,13 @@
 Flint listens to scans data source and displays it on real time, updating charts
 and plots while it is created. Flint decides which chart or plot type fits the
 best taking into account the nature of the incoming data.
-=======
-Plots are displayed in the **Live** tab. Depending on the scan acquisition chain, 3 types of plots can be shown:
->>>>>>> db97d770
-
-Depending on the scan acquisition chain, 4 types of plots can be shown:
-
-<<<<<<< HEAD
+
+Depending on the scan acquisition chain, 3 types of plots can be shown:
+
 * Curve plot: showing curves from the scan scalar counters
 * Scatter plot: to project in 2D specific 1D data
 * MCA plot: showing MCAs counters (and also for now other kind of 1D data)
 * Image plot, showing 2D data counters (typically Lima detectors' data)
-=======
-Plots are grouped by the topmost master, i.e. as long as the number of points for a master corresponds to its parent, the plots are attached to this master (recursively, up to the root master if possible).
-If the number of points diverges between 2 masters, then underlying data are represented in
-another set of plot windows.
-There is no limit to the number of windows in the **Live** tab, it depends on the
-scan being executed.
->>>>>>> db97d770
 
 !!! note
     TBD : This has to be re-written (more clear ??) and moved elsewhere
@@ -496,41 +478,12 @@
 Example: 
 
 ```python
-<<<<<<< HEAD
 SCAN_DISPLAY.auto=True
 lima = config.get("lima_simulator")
 timescan(0.1, lima, diode, diode2, simu1.counters.spectrum_det1, npoints=10)
-=======
-BLISS [1]: SCAN_DISPLAY.auto=True
-
-BLISS [2]: timescan(0.1, lima, diode, diode2, simu1.counters.spectrum_det
-         ...: 0, npoints=10)
-Total 10 points, 0:00:01 (motion: 0:00:00, count: 0:00:01)
-Activated counters not shown: spectrum_det0, image
-
-Scan 145 Wed Apr 18 11:24:06 2018 /tmp/scans/ BLISS user = matias
-timescan 0.1
-
-       #         dt(s)        diode2         diode
-       0     0.0219111       12.5556      -9.33333
-       1      0.348005        30.625         0.125
-       2      0.664058       2.88889      -10.2222
-       3      0.973582       7.11111       8.44444
-       4       1.28277       21.7778       36.3333
-       5       1.59305      -15.8889             5
-       6       1.90203       43.4444       19.4444
-       7       2.21207       20.7778       11.6667
-       8       2.52451      -7.88889       24.2222
-       9       2.83371        24.125         7.625
-
-Took 0:00:03.214453 (estimation was for 0:00:01)
-
-BLISS [3]:
->>>>>>> db97d770
 ```
 [Read more about Live Scan](flint_scan_plotting.md)
 
-<<<<<<< HEAD
 ### Custom plot in Flint
 
 Flint can also display data coming from other sources than a live scan.
@@ -551,13 +504,6 @@
 [Read more about data plot](flint_data_plotting.md)
 
 ### Graphic selection in Flint
-=======
-Flint screenshot:
-
-![Flint screenshot](img/flint_screenshot.png)
-
-### Interacting with plots
->>>>>>> db97d770
 
 BLISS provides tools to interact (select points, select shapes) with plot windows
 in **Flint**. Each scan object has a `get_plot()` method, that returns a `Plot`
@@ -565,33 +511,11 @@
 this counter data is returned:
 
 ```python
-<<<<<<< HEAD
 lima = get.config("lima_simulator")
 s = loopscan(5, 0.1, lima, return_scan=True)
 
 p = s.get_plot(lima)
 p
-=======
-TEST_SESSION [8]: s = loopscan(5, 0.1, lima, return_scan=True)
-Total 5 points, 0:00:00.500000 (motion: 0:00:00, count: 0:00:00.500000)
-Activated counters not shown: image
-
-Scan 2 Wed Apr 18 11:36:11 2018 /tmp/scans/test_session/
-                                test_session user = matias
-timescan 0.1
-
-       #         dt(s)
-       0      0.959486
-       1        1.0913
-       2       1.23281
-       3       1.36573
-       4       1.50349
-
-Took 0:00:01.666654 (estimation was for 0:00:00.500000)
-
-TEST_SESSION [9]: p = s.get_plot(lima)
-TEST_SESSION [10]: p
->>>>>>> db97d770
          Out [10]: ImagePlot(plot_id=2, flint_pid=13678, name=u'')
 ```
 
