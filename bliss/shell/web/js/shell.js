--- conflicted
+++ resolved
@@ -73,11 +73,8 @@
     this.logging_div.append($("<hr>"));
     this.logging_div.append(new_logging_div);
     this.logging_div = new_logging_div;
-<<<<<<< HEAD
-=======
     this.logging_div.css("overflow", "auto");
     this.logging_div.css("height", "100%");
->>>>>>> e8eee6cd
  
     this.client_uuid = client_uuid;
     this.executing = false;
@@ -456,36 +453,16 @@
         });
     },
 
-<<<<<<< HEAD
-    _html_escape: function(text) {
-        this.DOMtext.nodeValue = text;
-        return this.DOMnative.innerHTML;
-    },
-
-=======
->>>>>>> e8eee6cd
     display_output: function(output, color, output_div) {
         if (output_div == undefined) { output_div = this.last_output_div };
         if (color == undefined) { color = "auto"; };
 
-<<<<<<< HEAD
-        if (color != 'auto') {
-            var last_element = $('<pre><font color="'+color+'">' + this._html_escape(output) + '</font></pre>');
-            output_div.append(last_element);
-        } else {
-            var output_pre = $('<pre></pre>');
-            output_pre.text(output);
-            output_pre.css({ display: "inline" });
-            output_div.append(output_pre);
-        }
-=======
         var pre = $("<pre></pre>");
         pre.css("margin", "0px");
         if (color != "auto") { pre.css("color", color); }
         pre.css("display", "inline");
         pre.text(output);
         output_div.append(pre);
->>>>>>> e8eee6cd
         output_div.parent().scrollTop(0);
         //this.scrollToBottom(this.output_div);
     },
