from bliss.controllers.motor import Controller
from bliss.common import log as elog
from bliss.common.axis import READY, MOVING, OFF
from bliss.controllers.motor import add_axis_method
import math
import time
import random

"""
mockup.py : a mockup controller for bliss.
To be used as skeleton to write bliss plugin controller.
"""

"""
config :
 'velocity' in unit/s
 'acctime' in s
 'steps_per_unit' in unit^-1  (default 1)
 'backlash' in unit
"""

config_xml = """
<config>
  <controller class="mockup">
    <axis name="robx" class="MockupAxis">
      <velocity  value="1"/>
      <acctime value="0.333"/>
      <steps_per_unit value="10"/>
      <backlash value="2"/>
    </axis>
  </controller>
</config>
"""


class Mockup(Controller):
    def __init__(self, name, config, axes):
        Controller.__init__(self, name, config, axes)

        self._axis_moves = {}

        # Access to the config.
        try:
            self.config.get("host")
        except:
            elog.debug("no 'host' defined in config for %s" % name)

        # Adds a Mockup specific setting named 'init_count' of type 'int'
        self.axis_settings.add('init_count', int)

    """
    Controller initialization actions.
    """
    def initialize(self):
        # hardware initialization
        for axis_name, axis in self.axes.iteritems():
            axis.settings.set('init_count', 0)
            # set initial speed
            axis.settings.set('velocity', axis.config.get("velocity", float))

    """
    Axes initialization actions.
    """
    def initialize_axis(self, axis):
        self._axis_moves[axis] = {
            "measured_simul": False,
            "measured_noise": 0.0,
            "end_t": 0,
            "end_pos": 30}

        # this is to test axis are initialized only once
        axis.settings.set('init_count', axis.settings.get('init_count') + 1)

        # Add new axis oject method.
        add_axis_method(axis, self.custom_park, types_info=(None, None))
        add_axis_method(axis, self.custom_get_forty_two, types_info=(None, int))
        add_axis_method(axis, self.custom_get_twice, types_info=(int, int))
        add_axis_method(axis, self.custom_get_chapi, types_info=(str, str))
        add_axis_method(axis, self.custom_send_command, types_info=(str, None))
        add_axis_method(axis, self.custom_command_no_types)
        add_axis_method(axis, self.custom_simulate_measured, types_info=(bool, None))
        add_axis_method(axis, self.custom_set_measured_noise, types_info=(float, None))

    """
    Actions to perform at controller closing.
    """
    def finalize(self):
        pass

    def start_all(self, *motion_list):
        t0 = time.time()
        for motion in motion_list:
            self.start_one(motion, t0=t0)

    def start_one(self, motion, t0=None):
        axis = motion.axis
        t0 = t0 or time.time()
        pos = self.read_position(axis)
        v = self.read_velocity(axis)
        self._axis_moves[axis] = {
            "start_pos": pos,
            "delta": motion.delta,
            "end_pos": motion.target_pos,
            "end_t": t0 +
            math.fabs(
                motion.delta) /
            float(v),
            "t0": t0}

    def read_position(self, axis, measured=False):
        """
        Returns the position (measured or desired) taken from controller
        in controller unit (steps).
        """

        # handle rough simulated position for unit tests mainly
        if measured and self._axis_moves[axis]["measured_simul"]:
            return int(round(-1.2345 * axis.steps_per_unit))

        # handle read out during a motion
        if self._axis_moves[axis]["end_t"]:
            # motor is moving
            t = time.time()
            v = self.read_velocity(axis)
            d = math.copysign(1, self._axis_moves[axis]["delta"])
            dt = t - self._axis_moves[axis]["t0"]
            pos = self._axis_moves[axis]["start_pos"] + d * dt * v
        else:
            pos = self._axis_moves[axis]["end_pos"]

        # simulate noisy encoder
        if measured and (self._axis_moves[axis]["measured_noise"] != 0.0):
<<<<<<< HEAD
            noise_mm  = random.uniform(
                            -self._axis_moves[axis]["measured_noise"],
                            self._axis_moves[axis]["measured_noise"])
            noise_stps = noise_mm * axis.steps_per_unit
=======
            noise_mm = random.uniform(
                -self._axis_moves[axis]["measured_noise"],
                self._axis_moves[axis]["measured_noise"])
            noise_stps = noise_mm * axis.steps_per_unit()
>>>>>>> 188a7a31
            pos += noise_stps

        # always return position
        return int(round(pos))

    def read_velocity(self, axis):
        """
        Returns the current velocity taken from controller
        in motor units.
        """
        _user_velocity = axis.settings.get('velocity')
        _mot_velocity = _user_velocity * abs(axis.steps_per_unit)
        return float(_mot_velocity)

    def set_velocity(self, axis, new_velocity):
        """
        <new_velocity> is in motor units
        Returns velocity in motor units.
        """
        _user_velocity = new_velocity / abs(axis.steps_per_unit)
        axis.settings.set('velocity', _user_velocity)

        return new_velocity

    """
    Always return the current acceleration time taken from controller
    in seconds.
    """

    def read_acctime(self, axis):
        _acctime = float(axis.settings.get('acctime'))

        elog.debug("readd acctime : %g" % _acctime)
        return _acctime

    def set_acctime(self, axis, new_acctime):
        axis.settings.set('acctime', new_acctime)
        return new_acctime

    def set_on(self, axis):
        self._axis_moves[axis]["on"] = True

    def set_off(self, axis):
        self._axis_moves[axis]["on"] = False

    """
    """

    def state(self, axis):
        if not self._axis_moves[axis].get("on", True):
            return OFF
        if self._axis_moves[axis]["end_t"] > time.time():
            return MOVING
        else:
            self._axis_moves[axis]["end_t"] = 0
            return READY

    """
    Must send a command to the controller to abort the motion of given axis.
    """
    def stop(self, axis):
        self._axis_moves[axis]["end_pos"] = self.read_position(axis)
        self._axis_moves[axis]["end_t"] = 0

    def stop_all(self, *motion_list):
        for motion in motion_list:
            axis = motion.axis
            self._axis_moves[axis]["end_pos"] = self.read_position(axis)
            self._axis_moves[axis]["end_t"] = 0

    def home_search(self, axis):
        self._axis_moves[axis]["end_pos"] = 0
        self._axis_moves[axis]["end_t"] = 0
        self._axis_moves[axis]["home_search_start_time"] = time.time()

#    def home_set_hardware_position(self, axis, home_pos):
#        raise NotImplementedError

    def home_state(self, axis):
        return READY if(time.time() - self._axis_moves[axis]
                        ["home_search_start_time"]) > 2 else MOVING

    """
    Custom axis method returning the current name of the axis
    """
    # VOID VOID
    def custom_park(self, axis):
        print "parking"

    # VOID LONG
    def custom_get_forty_two(self, axis):
        return 42

    # LONG LONG
    def custom_get_twice(self, axis, LongValue):
        return LongValue * 2

    # STRING STRING
    def custom_get_chapi(self, axis, value):
        if value == "chapi":
            return "chapo"
        elif value == "titi":
            return "toto"
        else:
            return "bla"

    # STRING VOID
    def custom_send_command(self, axis, value):
        print "command=", value

    def custom_command_no_types(self, axis):
        print "print with no types"

    def custom_simulate_measured(self, axis, flag):
        """
        Custom axis method to emulated measured position
        """
        if type(flag) != bool:
            raise ValueError('argin must be boolean')
        self._axis_moves[axis]["measured_simul"] = flag

    def custom_set_measured_noise(self, axis, noise):
        """
        Custom axis method to add a random noise, given in user units,
        to measured positions. Set noise value to 0 to have a measured
        position equal to target position.
        """
        self._axis_moves[axis]["measured_noise"] = noise<|MERGE_RESOLUTION|>--- conflicted
+++ resolved
@@ -130,17 +130,10 @@
 
         # simulate noisy encoder
         if measured and (self._axis_moves[axis]["measured_noise"] != 0.0):
-<<<<<<< HEAD
-            noise_mm  = random.uniform(
-                            -self._axis_moves[axis]["measured_noise"],
-                            self._axis_moves[axis]["measured_noise"])
-            noise_stps = noise_mm * axis.steps_per_unit
-=======
             noise_mm = random.uniform(
                 -self._axis_moves[axis]["measured_noise"],
                 self._axis_moves[axis]["measured_noise"])
-            noise_stps = noise_mm * axis.steps_per_unit()
->>>>>>> 188a7a31
+            noise_stps = noise_mm * axis.steps_per_unit
             pos += noise_stps
 
         # always return position
