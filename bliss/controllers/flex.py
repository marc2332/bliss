--- conflicted
+++ resolved
@@ -148,8 +148,6 @@
         with open(file_path, 'wb') as file:
             parser.write(file)
 
-<<<<<<< HEAD
-=======
     @notwhenbusy
     def setSpeed(self, speed):
         if 0 <= speed <= 100:
@@ -158,7 +156,6 @@
             logging.getLogger('flex').info("Speed is at %s" %str(self.robot.getSpeed()))
 
 
->>>>>>> 67989e4d
     @notwhenbusy
     def enablePower(self, state):
         state = bool(state)
