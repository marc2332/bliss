# Conda requirements file
blessings
cerberus
colorama
cython
docopt
fisx >= 1.1.9
flask
gevent >= 20.9.0
greenlet >= 0.4.17
gxx_linux-64
h5py == 2.10
hiredis
jedi == 0.17.2
jinja2 >= 2.7
louie >= 2.0=py_1
mendeleev
mock
msgpack-numpy >= 0.4.4.2
msgpack-python >= 0.6.1
netifaces
networkx == 2.4
numexpr
numpy >= 1.13
pandas
parso >=0.5.1
pint
prompt-toolkit == 2.0.10
psutil
ptpython < 3.0
pyfiglet
pygments
pygraphviz >= 1.5
pyserial > 2
pytango >= 9.3.1
python >= 3.7
redis >= 6.0.6
redis-py == 3.5.1
requests
ruamel.yaml
simple-pid
sqlalchemy
tabulate
tailon == 1.1.0.2
tango >= 9.3.2
tango-metadata >= 4.0.7
tblib >= 1.7
tmux >= 2.7
tqdm
treelib <= 1.5.5
typeguard == 2.6.1
typing_extensions
yappi

# Flint
ipykernel >= 5.2  # make sure qtconsole is working
ipython != 7.15.0
pyopengl
pyqt >= 5.9
scipy
<<<<<<< HEAD
silx == 0.15.0
sortedcontainers
=======
silx >= 0.15.0a
sortedcontainers
hkl >= 5.0.0
>>>>>>> 379722bc
<|MERGE_RESOLUTION|>--- conflicted
+++ resolved
@@ -58,11 +58,6 @@
 pyopengl
 pyqt >= 5.9
 scipy
-<<<<<<< HEAD
 silx == 0.15.0
 sortedcontainers
-=======
-silx >= 0.15.0a
-sortedcontainers
-hkl >= 5.0.0
->>>>>>> 379722bc
+hkl >= 5.0.0