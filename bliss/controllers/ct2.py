# -*- coding: utf-8 -*-

"""
The python module for the ct2 (P201/C208) ESRF PCI counter card
"""

from __future__ import print_function

import os
import sys
import stat
import time
import errno
import fcntl
import ctypes
import ctypes.util
import select
import struct
import logging
import weakref
import functools

try:
    import enum
except:
    import enum34 as enum


# low level pread and pwrite calls for the p201/c208 driver.

# even if we are using python >=  3.3 we cannot use os.pread/pwrite calls
# because of the semantics of the p201/c208 driver. For example, the read
# returns the number of adjacent registers that we actually read instead
# of the the number of bytes read like the linux programmer's manual specifies

__libc = ctypes.CDLL(ctypes.util.find_library('c'), use_errno=True)
__librt = ctypes.CDLL(ctypes.util.find_library('rt'), use_errno=True)


ct2_size_type = ctypes.c_size_t
ct2_reg_t = ctypes.c_uint32
ct2_reg_dist_t = ctypes.c_uint8

CT2_SIZE = ctypes.sizeof(ct2_size_type)

#:
#: ct2 register size (bytes)
#:
CT2_REG_SIZE = ctypes.sizeof(ct2_reg_t)


class timeval(ctypes.Structure):
    _fields_ = [("tv_sec", ctypes.c_long),
                ("tv_usec", ctypes.c_long)]


class timespec(ctypes.Structure):
    _fields_ = [("tv_sec", ctypes.c_long),
                ("tv_nsec", ctypes.c_long)]


class ct2_in(ctypes.Structure):
    _fields_ = [("ctrl_it", ct2_reg_t),
                ("stamp", timespec)]


class ct2_inv(ctypes.Structure):
    _fields_ = [("inv", ctypes.POINTER(ct2_in)),
                ("inv_len", ct2_size_type)]


CT2_IN_SIZE = ctypes.sizeof(ct2_in)


# for python < 3.3 define clock_gettime
clock_gettime = getattr(time, "clock_gettime", None)
if not hasattr(time, "clock_gettime"):
    # see <linux/time.h>
    time.CLOCK_REALTIME = 0
    time.CLOCK_MONOTONIC = 1      
    time.CLOCK_PROCESS_CPUTIME_ID = 2
    time.CLOCK_THREAD_CPUTIME_ID = 3
    time.CLOCK_MONOTONIC_RAW = 4

    __clock_gettime = __librt.clock_gettime
    __clock_gettime.argtypes = [ctypes.c_int, ctypes.POINTER(timespec)]

    def _clock_gettime(clk_id):
        t = timespec()
        if __clock_gettime(clk_id, ctypes.pointer(t)) != 0:
            errno_ = ctypes.get_errno()
            errno.set_errno(0)
            raise OSError(errno_, "time.monotonic error: %s" % os.strerror(errno_))
        return t.tv_sec + t.tv_nsec * 1E-9    
    time.clock_gettime = _clock_gettime
    time.monotonic = functools.partial(time.clock_gettime, time.CLOCK_MONOTONIC_RAW)
time.monotonic_raw = functools.partial(time.clock_gettime, time.CLOCK_MONOTONIC_RAW)

def preadn(fd, offset, n=1):
    """
    :param fd: fileno
    :type fd: int
    :param offset: offset (in bytes)
    :type offset: int
    :param n: number of bytes to read starting at offset
    """
    buff = ctypes.create_string_buffer(n)
    read_n = __libc.pread(fd, buff, n, offset)
    if read_n == -1:
        err = ctypes.get_errno()
        if err != 0:
            ctypes.set_errno(0)
            raise OSError("pread error: %s (%d): %s" % (errno.errorcode(err),
                                                        err,
                                                        errno.strerror(err)))
        else:
            raise OSError("pread error")
    elif read_n != n:
        raise OSError("pread error: read only {0} bytes (expected {1})"
                      .format(read_n, n))
    return buff[:]
    
pread = functools.partial(preadn, n=1)


def pwrite(fd, buff, offset):
    length = len(buff)
    write_n = __libc.pwrite(fd, buff, length, offset)
    if write_n == -1:
        err = ctypes.get_errno()
        if err != 0:
            ctypes.set_errno(0)
            raise OSError("pwrite error: %s (%d): %s" % (errno.errorcode(err),
                                                         err,
                                                         errno.strerror(err)))
        else:
            raise OSError("pwrite error")
    elif write_n != length:
        raise OSError("pwrite error: wrote only {0} bytes (expected {1})"
                      .format(write_n, length))
    return write_n


#--------------------------------------------------------------------------
#                       Linux ioctl numbers made easy
#--------------------------------------------------------------------------

_IOC_NRBITS = 8
_IOC_TYPEBITS = 8

# architecture specific
_IOC_SIZEBITS = 14
_IOC_DIRBITS = 2

_IOC_NRMASK = (1 << _IOC_NRBITS) - 1
_IOC_TYPEMASK = (1 << _IOC_TYPEBITS) - 1
_IOC_SIZEMASK = (1 << _IOC_SIZEBITS) - 1
_IOC_DIRMASK = (1 << _IOC_DIRBITS) - 1

_IOC_NRSHIFT = 0
_IOC_TYPESHIFT = _IOC_NRSHIFT + _IOC_NRBITS
_IOC_SIZESHIFT = _IOC_TYPESHIFT + _IOC_TYPEBITS
_IOC_DIRSHIFT = _IOC_SIZESHIFT + _IOC_SIZEBITS

_IOC_NONE = 0
_IOC_WRITE = 1
_IOC_READ = 2


def _IOC(dir, type, nr, size):
    if isinstance(size, str) or isinstance(size, unicode):
        size = struct.calcsize(size)
    return dir  << _IOC_DIRSHIFT  | \
           type << _IOC_TYPESHIFT | \
           nr   << _IOC_NRSHIFT   | \
           size << _IOC_SIZESHIFT


def _IO(type, nr): return _IOC(_IOC_NONE, type, nr, 0)
def _IOR(type, nr, size): return _IOC(_IOC_READ, type, nr, size)
def _IOW(type, nr, size): return _IOC(_IOC_WRITE, type, nr, size)
def _IOWR(type, nr, size): return _IOC(_IOC_READ | _IOC_WRITE, type, nr, size)

#--------------------------------------------------------------------------
#                                Helpers
#--------------------------------------------------------------------------

def NOT(a):
    return 0xFFFFFFFF ^ a


@enum.unique
class Edge(enum.Enum):
    """Edge enumeration"""
    DISABLE        = 0b00
    RISING         = 0b01
    FALLING        = 0b10
    RISING_FALLING = 0b11


@enum.unique
class Level(enum.Enum):
    """TTL/NIM level enumeration"""
    DISABLE       = 0b00
    TTL           = 0b01
    NIM           = 0b10
<<<<<<< HEAD
    AUTO          = 0b11
    UNKNOWN       = 0xFF
=======
    TTL_NIM       = 0b11

>>>>>>> a3797e8f

#==========================================================================
#                           Register Definitions
#==========================================================================

class CT2Exception(Exception):
    """
    ct2 exception class
    """
    pass


# R ... read with side effects
# W ... write with side effects
# r ... read without side effects (ie, with memory semantics)
# w ... write without side effects


#--------------------------------------------------------------------------
#                       PCI I/O Space 1 Registers Map
#--------------------------------------------------------------------------

CT2_R1_OFFSET = 0

CT2_R1_SEQ = [
# addr        name      read  write             description
[0x00, "COM_GENE",      True, True,  "General control"],
[0x04, "CTRL_GENE",     True, False, "General status"],

[0x0C, "NIVEAU_OUT",    True, True,  "Output enable and type (TTL or NIM)"],
[0x10, "ADAPT_50",      True, True,  "Input 50 ohms loads selector"],
[0x14, "SOFT_OUT",      True, True,  "Output status control (when enabled)"],
[0x18, "RD_IN_OUT",     True, False, "Input and output readback"],
[0x1C, "RD_CTRL_CMPT",  True, False, "Counter ENABLE and RUN readback"],
[0x20, "CMD_DMA",       True, True,  "DMA enable and trigger source, counters for storing selector"],
[0x24, "CTRL_FIFO_DMA", True, False, "FIFO status"],
[0x28, "SOURCE_IT_A",   True, True,  "Interrupt source A selector"],
[0x2C, "SOURCE_IT_B",   True, True,  "Interrupt source B selector"],
[0x30, "CTRL_IT",       True, False, "Interrupt status and clear"],
[0x34, "NIVEAU_IN",     True, True,  "Input level (TTL or NIM), selector"],

[0x40, "RD_CMPT_1",  True, False, "Counter 1 direct readout"],
[0x44, "RD_CMPT_2",  True, False, "Counter 2 direct readout"],
[0x48, "RD_CMPT_3",  True, False, "Counter 3 direct readout"],
[0x4C, "RD_CMPT_4",  True, False, "Counter 4 direct readout"],
[0x50, "RD_CMPT_5",  True, False, "Counter 5 direct readout"],
[0x54, "RD_CMPT_6",  True, False, "Counter 6 direct readout"],
[0x58, "RD_CMPT_7",  True, False, "Counter 7 direct readout"],
[0x5C, "RD_CMPT_8",  True, False, "Counter 8 direct readout"],
[0x60, "RD_CMPT_9",  True, False, "Counter 9 direct readout"],
[0x64, "RD_CMPT_10", True, False, "Counter 10 direct readout"],
[0x68, "RD_CMPT_11", True, False, "Counter 11 direct readout"],
[0x6C, "RD_CMPT_12", True, False, "Counter 12 direct readout"],

[0x70, "RD_LATCH_CMPT_1", True, False,  "Latch counter 1 readout"],
[0x74, "RD_LATCH_CMPT_2", True, False,  "Latch counter 2 readout"],
[0x78, "RD_LATCH_CMPT_3", True, False,  "Latch counter 3 readout"],
[0x7C, "RD_LATCH_CMPT_4", True, False,  "Latch counter 4 readout"],
[0x80, "RD_LATCH_CMPT_5", True, False,  "Latch counter 5 readout"],
[0x84, "RD_LATCH_CMPT_6", True, False,  "Latch counter 6 readout"],
[0x88, "RD_LATCH_CMPT_7", True, False,  "Latch counter 7 readout"],
[0x8C, "RD_LATCH_CMPT_8", True, False,  "Latch counter 8 readout"],
[0x90, "RD_LATCH_CMPT_9", True, False,  "Latch counter 9 readout"],
[0x94, "RD_LATCH_CMPT_10", True, False, "Latch counter 10 readout"],
[0x98, "RD_LATCH_CMPT_11", True, False, "Latch counter 11 readout"],
[0x9C, "RD_LATCH_CMPT_12", True, False, "Latch counter 12 readout"],

[0xFC, "TEST_REG", True, True, "Test data register"],
]

# make a dict, change the address: divide by register size + add the register map offset

CT2_R1_DICT = {}
for reg_info in CT2_R1_SEQ:
    addr, name, r, w, desc = reg_info
    addr = CT2_R1_OFFSET + addr
    reg_info[0] = addr
    CT2_R1_DICT[name] = addr, r, w, desc
del reg_info, addr, name, r, w, desc

#--------------------------------------------------------------------------
#                       PCI I/O Space 2 Registers Map
#--------------------------------------------------------------------------

CT2_R2_OFFSET = 64 * CT2_REG_SIZE

CT2_R2_SEQ = [
# addr        name           read  write             description
[0x00, "SEL_FILTRE_INPUT_A", True, True, "Input 1 to 6: filter configuration and deglitcher enable"],
[0x04, "SEL_FILTRE_INPUT_B", True, True, "Input 7 to 10: filter configuration and deglitcher enable"],

[0x10, "SEL_FILTRE_OUTPUT", True, True, "Output 9 and 10: filter configuration and polarity selection"],

[0x1C, "SEL_SOURCE_OUTPUT", True, True, "Output 9 and 10: source selection"],

[0x20, "SEL_LATCH_A", True, True, "Counter 1 and 2: latch source"],
[0x24, "SEL_LATCH_B", True, True, "Counter 3 and 4: latch source"],
[0x28, "SEL_LATCH_C", True, True, "Counter 5 and 6: latch source"],
[0x2C, "SEL_LATCH_D", True, True, "Counter 7 and 8: latch source"],
[0x30, "SEL_LATCH_E", True, True, "Counter 9 and 10: latch source"],
[0x34, "SEL_LATCH_F", True, True, "Counter 11 and 12: latch source"],

[0x38, "CONF_CMPT_1", True, True,  "Counter 1: clk, gate_cmpt, hard_start, hard_stop source and reset / stop enable"],
[0x3C, "CONF_CMPT_2", True, True,  "Counter 2: clk, gate_cmpt, hard_start, hard_stop source and reset / stop enable"],
[0x40, "CONF_CMPT_3", True, True,  "Counter 3: clk, gate_cmpt, hard_start, hard_stop source and reset / stop enable"],
[0x44, "CONF_CMPT_4", True, True,  "Counter 4: clk, gate_cmpt, hard_start, hard_stop source and reset / stop enable"],
[0x48, "CONF_CMPT_5", True, True,  "Counter 5: clk, gate_cmpt, hard_start, hard_stop source and reset / stop enable"],
[0x4C, "CONF_CMPT_6", True, True,  "Counter 6: clk, gate_cmpt, hard_start, hard_stop source and reset / stop enable"],
[0x50, "CONF_CMPT_7", True, True,  "Counter 7: clk, gate_cmpt, hard_start, hard_stop source and reset / stop enable"],
[0x54, "CONF_CMPT_8", True, True,  "Counter 8: clk, gate_cmpt, hard_start, hard_stop source and reset / stop enable"],
[0x58, "CONF_CMPT_9", True, True,  "Counter 9: clk, gate_cmpt, hard_start, hard_stop source and reset / stop enable"],
[0x5C, "CONF_CMPT_10", True, True, "Counter 10: clk, gate_cmpt, hard_start, hard_stop source and reset / stop enable"],
[0x60, "CONF_CMPT_11", True, True, "Counter 11: clk, gate_cmpt, hard_start, hard_stop source and reset / stop enable"],
[0x64, "CONF_CMPT_12", True, True, "Counter 12: clk, gate_cmpt, hard_start, hard_stop source and reset / stop enable"],

[0x68, "SOFT_ENABLE_DISABLE", False, True, "Counters 1 to 12: software enable, disable"],
[0x6C, "SOFT_START_STOP",     False, True, "Counters 1 to 12: software start, stop"],
[0x70, "SOFT_LATCH",          False, True, "Counters 1 to 12: software latch"],

[0x74, "COMPARE_CMPT_1", True, True,  "Counter 1 comparator value"],
[0x78, "COMPARE_CMPT_2", True, True,  "Counter 2 comparator value"],
[0x7C, "COMPARE_CMPT_3", True, True,  "Counter 3 comparator value"],
[0x80, "COMPARE_CMPT_4", True, True,  "Counter 4 comparator value"],
[0x84, "COMPARE_CMPT_5", True, True,  "Counter 5 comparator value"],
[0x88, "COMPARE_CMPT_6", True, True,  "Counter 6 comparator value"],
[0x8C, "COMPARE_CMPT_7", True, True,  "Counter 7 comparator value"],
[0x90, "COMPARE_CMPT_8", True, True,  "Counter 8 comparator value"],
[0x94, "COMPARE_CMPT_9", True, True,  "Counter 9 comparator value"],
[0x98, "COMPARE_CMPT_10", True, True, "Counter 10 comparator value"],
[0x9C, "COMPARE_CMPT_11", True, True, "Counter 11 comparator value"],
[0xA0, "COMPARE_CMPT_12", True, True, "Counter 12 comparator value"],
]

# make a dict, change the address: divide by register size + add the register map offset

CT2_R2_DICT = {}
for reg_info in CT2_R2_SEQ:
    addr, name, r, w, desc = reg_info
    addr = CT2_R2_OFFSET + addr
    reg_info[0] = addr
    CT2_R2_DICT[name] = addr, r, w, desc
del reg_info, addr, name, r, w, desc

#--------------------------------------------------------------------------
#                       PCI I/O Registers Map
#--------------------------------------------------------------------------

CT2_R_SEQ = CT2_R1_SEQ + CT2_R2_SEQ
CT2_R_DICT = dict(CT2_R1_DICT)
CT2_R_DICT.update(CT2_R2_DICT)

#============================================================================
#                  BIT FIELDS, MASKS, OFFSETS, MACROS DEFINITIONS
#
# N.B. Masks/offsets that are valid for both C208 and P201 start with CT2_,
#      C208 specific start with C208_, P201 specif.start with P201_
#============================================================================

#----------------------------------------------------------------------------
# Definitions for "low" 12 bits (0-11) and "high" 12 (16-27) bits masks
#             used to mask useful bits in several registers.
#             Since cards have 12 counters and on C208 also 12 channels, the
#             usefull register part is either "low" or "high" 12 bits.
#             For P201 which has only 10 channels, provide also masks for
#             "low" 10 bits (0-9) and "high" 12 (16-25) bits.
#----------------------------------------------------------------------------
CT2_LO12BITS_MSK = 0x00000fff # Mask for bits 0-11
CT2_LO12BITS_OFF = 0          # Offset for the low word
CT2_HI12BITS_MSK = 0x0fff0000 # Mask for bits 16-27
CT2_HI12BITS_OFF = 16         # Offset for the high word
CT2_LO10BITS_MSK = 0x000003ff # Mask for bits 0-9
CT2_LO10BITS_OFF = 0          # Offset for the low word
CT2_HI10BITS_MSK = 0x03ff0000 # Mask for bits 16-25
CT2_HI10BITS_OFF = 16         # Offset for the high word


#--------------------------------------------------------------------------
#                         PCI I/O Space 1 Registers
#--------------------------------------------------------------------------

#--------------------------------------------------------------------------
# Definitions for the COM_GENE (general command) register(R/W)
#--------------------------------------------------------------------------
CT2_COM_GENE_UMSK       = 0x0000009f # Used bits mask
CT2_COM_GENE_ENAB_MSK   = 0x00000010 # en(1)/dis(0)able oscillator
CT2_COM_GENE_SOFT_RESET = 0x00000080 # soft reset(1)
CT2_COM_GENE_FREQ_MSK   = 0x0000000f # Frequency bitmask
CT2_COM_GENE_FREQ_OFF   = 0          # Frequency offset

@enum.unique
class Clock(enum.Enum):
    """
    Clock enumeration
    """
    CLK_DISABLE   = 0b00000
    CLK_20_MHz    = 0b10101
    CLK_25_MHz    = 0b10100
    CLK_30_MHz    = 0b10010
    CLK_33_33_MHz = 0b10001
    CLK_40_MHz    = 0b11111
    CLK_45_MHz    = 0b11101
    CLK_50_MHz    = 0b11100
    CLK_60_MHz    = 0b11010
    CLK_66_66_MHz = 0b11001
    CLK_70_MHz    = 0b10110
    CLK_75_MHz    = 0b11000
    CLK_80_MHz    = 0b10111
    CLK_90_MHz    = 0b11110
    CLK_100_MHz   = 0b10000

#----------------------------------------------------------------------------
# Definitions for the CTRL_GENE (general control) register(R)
#----------------------------------------------------------------------------
C208_CTRL_GENE_UMSK       = 0xfcffff7f # Used bits mask
P201_CTRL_GENE_UMSK       = 0x0000ff0f # Used bits mask
CT2_CTRL_GENE_FIFO_MSK    = 0x0000000f # AMCC fifo flags mask
CT2_CTRL_GENE_FIFO_OFF	  = 0          # AMCC fifo flags offset
C208_CTRL_GENE_PLL_OK     = 0x00000010 # external PLL synchronised
C208_CTRL_GENE_TEMP_ALERT = 0x00000020 # Virtex T > 126 degrees
C208_CTRL_GENE_TEMP_OVERT = 0x00000040 # Virtex T >  99 degrees
CT2_CTRL_GENE_CARDN_MSK   = 0x0000ff00 # card(C208 or P201) ser.nb mask
CT2_CTRL_GENE_CARDN_OFF   = 8          # card serial number offset
C208_CTRL_GENE_MEZZN_MSK  = 0x00ff0000 # C208 mezzanine serial nb msk
C208_CTRL_GENE_MEZZN_OFF  = 16         # C208 mezz. serial nb offset
C208_CTRL_GENE_3_3V_STA   = 0x04000000 # status of 3.3V (1 = OK)
C208_CTRL_GENE_2_5V_STA   = 0x08000000 # status of 2.5V (1 = OK)
C208_CTRL_GENE_1_8V_STA   = 0x10000000 # status of 1.8V (1 = OK)
C208_CTRL_GENE_5V_STA     = 0x20000000 # status of   5V (1 = OK)
C208_CTRL_GENE_P12V_STA   = 0x40000000 # status of +12V (1 = OK)
C208_CTRL_GENE_M12V_STA   = 0x80000000 # status of -12V (1 = OK)
C208_CTRL_GENE_LV_MSK     = 0xfc000000 # LV status msk(all LVstogether)
C208_CTRL_GENE_LV_OFF     = 26         # offset for LV status

def C208_VOLTS_OK(genctrl):
    return ((BIT_TST(genctrl, C208_CTRL_GENE_3_3V_STA)) & \
                (BIT_TST(genctrl, C208_CTRL_GENE_2_5V_STA)) & \
                (BIT_TST(genctrl, C208_CTRL_GENE_1_8V_STA)) & \
                (BIT_TST(genctrl, C208_CTRL_GENE_5V_STA)) & \
                (BIT_TST(genctrl, C208_CTRL_GENE_P12V_STA)) & \
                (BIT_TST(genctrl, C208_CTRL_GENE_M12V_STA)))

#----------------------------------------------------------------------------
# Definitions for TEMPS (temperature) register(R) - only exists for C208
#----------------------------------------------------------------------------
C208_TEMPS_VIRTEX_TEMP_MSK = 0x0000007f # Virtex Temperature mask
C208_TEMPS_VIRTEX_TEMP_OFF = 0          # Virtex Temperature offset
C208_TEMPS_VREG_TEMP_MSK   = 0x00007f00 # Voltage(2.5V,1.8V)reg. T mask
C208_TEMPS_VREG_TEMP_OFF   = 8          # Voltage regulators T offset
C208_TEMPS_UMSK            = 0x00007f7f # Used bits mask

#----------------------------------------------------------------------------
# Definitions for NIVEAU_OUT (output level) register(R/W).
# Remark: Better name for this register would be CHAN_TYPE!
#----------------------------------------------------------------------------
# used bits mask
C208_NIVEAU_OUT_UMSK = CT2_LO12BITS_MSK | CT2_HI12BITS_MSK
P201_NIVEAU_OUT_UMSK = 0x03000300

#----------------------------------------------------------------------------
# Definitions for ADAPT_50 (en/disable 50 Ohm on input) register(R/W)
#----------------------------------------------------------------------------
C208_ADAPT_50_UMSK = CT2_LO12BITS_MSK  # Used bits mask
P201_ADAPT_50_UMSK = CT2_LO10BITS_MSK  # Used bits mask

#----------------------------------------------------------------------------
# Definitions for SOFT_OUT (soft output = like Digital Out) register(R/W)
#----------------------------------------------------------------------------
C208_SOFT_OUT_UMSK = CT2_LO12BITS_MSK  # Used bits mask
P201_SOFT_OUT_UMSK = 0x00000300        # Used bits mask

#----------------------------------------------------------------------------
# Definitions for RD_IN_OUT (Virtex I/O; like Digital IN) register(R)
#----------------------------------------------------------------------------
# used bits mask
C208_RD_IN_OUT_UMSK       = CT2_LO12BITS_MSK | CT2_HI12BITS_MSK
P201_RD_IN_OUT_UMSK       = 0x03000000 | CT2_LO10BITS_MSK
C208_RD_IN_OUT_INPUT_MSK  = CT2_LO12BITS_MSK  # Input  level mask
P201_RD_IN_OUT_INPUT_MSK  = CT2_LO10BITS_MSK  # Input  level mask
CT2_RD_IN_OUT_INPUT_OFF   = 0                # Input  level offset
C208_RD_IN_OUT_OUTPUT_MSK = CT2_HI12BITS_MSK  # Output level mask
C208_RD_IN_OUT_OUTPUT_OFF = CT2_HI12BITS_OFF  # Output level offset
P201_RD_IN_OUT_OUTPUT_MSK = 0x03000000       # Output level mask
P201_RD_IN_OUT_OUTPUT_OFF = 24               # Output level offset

#----------------------------------------------------------------------------
# Definitions for RD_CTRL_CMPT (counter run/enable status) register(R)
#----------------------------------------------------------------------------
# used bits mask
CT2_RD_CTRL_CMPT_UMSK      = CT2_LO12BITS_MSK | CT2_HI12BITS_MSK
CT2_RD_CTRL_CMPT_ENDIS_MSK = CT2_LO12BITS_MSK  # counter soft en/disable
CT2_RD_CTRL_CMPT_ENDIS_OFF = CT2_LO12BITS_OFF
CT2_RD_CTRL_CMPT_ACQ_MSK   = CT2_HI12BITS_MSK  # counter idle/running
CT2_RD_CTRL_CMPT_ACQ_OFF   = CT2_HI12BITS_OFF

#----------------------------------------------------------------------------
# Definitions for CMD_DMA (dma command) register(R/W)
#----------------------------------------------------------------------------
# used bits mask
CT2_CMD_DMA_UMSK         = CT2_LO12BITS_MSK | CT2_HI12BITS_MSK | 0x80000000
CT2_CMD_DMA_TRIG_MSK     = CT2_LO12BITS_MSK  # DMA trigger condition
CT2_CMD_DMA_TRIG_OFF     = CT2_LO12BITS_OFF  #     choice
CT2_CMD_DMA_TRANS_MSK    = CT2_HI12BITS_MSK  # enable DMA transfer
CT2_CMD_DMA_TRANS_OFF    = CT2_HI12BITS_OFF  #     choice
CT2_CMD_DMA_TRANSALL_BIT = 31 # 1: overall enable of DMA transf
                              #           (if this bit is not set the latches
                              #            selected in bits 16-27 are not
                              #            transferred).
                              # 0: reset FIFOs and error memory

#----------------------------------------------------------------------------
# Definitions for CTRL_FIFO_DMA (dma control) register(R/W)
#----------------------------------------------------------------------------
# used bits mask
CT2_CTRL_DMA_UMSK               = CT2_LO12BITS_MSK | 0x001f0000
CT2_CTRL_DMA_NW_MSK             = CT2_LO12BITS_MSK #nb wrds in FIFO to rd
CT2_CTRL_DMA_NW_OFF             = CT2_LO12BITS_OFF
CT2_CTRL_DMA_ERR_MSK            = 0x00070000
CT2_CTRL_DMA_ERR_OFF            = 16
CT2_CTRL_DMA_ERR_TRIG_LOST_BIT  = 16    # 1: error one DMA trigger lost
CT2_CTRL_DMA_ERR_READ_FIFO_BIT  = 17    # 1: error during FIFO read
CT2_CTRL_DMA_ERR_WRITE_FIFO_BIT = 18    # 1: error during FIFO write
CT2_CTRL_DMA_FLAGS_MSK          = 0x00180000
CT2_CTRL_DMA_FLAGS_OFF          = 19
CT2_CTRL_DMA_FIFO_EMPTY_BIT     = 19    # 1: FIFO empty
CT2_CTRL_DMA_FIFO_FULL_BIT      = 20    # 1: FIFO full

#----------------------------------------------------------------------------
# Definitions for SOURCE_IT_A  register(R/W)
#----------------------------------------------------------------------------
# used bits mask
C208_SRC_IT_A_UMSK   = CT2_LO12BITS_MSK | CT2_HI12BITS_MSK
P201_SRC_IT_A_UMSK   = CT2_LO10BITS_MSK | CT2_HI10BITS_MSK
C208_SRC_IT_A_RE_MSK = CT2_LO12BITS_MSK # IT src = Raising Edge
C208_SRC_IT_A_RE_OFF = CT2_LO12BITS_OFF
P201_SRC_IT_A_RE_MSK = CT2_LO10BITS_MSK # IT src = Raising Edge
P201_SRC_IT_A_RE_OFF = CT2_LO10BITS_OFF
C208_SRC_IT_A_FE_MSK = CT2_HI12BITS_MSK # IT src = Falling Edge
C208_SRC_IT_A_FE_OFF = CT2_HI12BITS_OFF
P201_SRC_IT_A_FE_MSK = CT2_HI10BITS_MSK # IT src = Falling Edge
P201_SRC_IT_A_FE_OFF = CT2_HI10BITS_OFF

#----------------------------------------------------------------------------
# Definitions for SOURCE_IT_B  register(R/W)
#----------------------------------------------------------------------------
# used bits mask
CT2_SRC_IT_B_UMSK        = CT2_LO12BITS_MSK | 0x00007000
CT2_SRC_IT_B_END_MSK     = CT2_LO12BITS_MSK  # IT src = END of counter
CT2_SRC_IT_B_END_OFF     = CT2_LO12BITS_OFF
CT2_SRC_IT_B_ENDFILL_BIT = 12 # IT at end of 1 cycle = 1 transfer of
                              #        selected latches into FIFO after DMA
                              #        trigger

CT2_SRC_IT_B_HALFFULL_BIT = 13 # IT at half fill FIFO after DMAtrig
CT2_SRC_IT_B_ERROR_BIT    = 14 # IT due to error (see CTRL_FIFO_DMA)

#----------------------------------------------------------------------------
# Definitions for CTRL_IT  register(R)
#----------------------------------------------------------------------------
# used bits mask
C208_CTRL_IT_UMSK       =  0x0effffff
P201_CTRL_IT_UMSK       =  0x0efff3ff
C208_CTRL_IT_REFE_MSK   =  CT2_LO12BITS_MSK  # IT = Rais./Fall. Edge
C208_CTRL_IT_REFE_OFF   =  CT2_LO12BITS_OFF
P201_CTRL_IT_REFE_MSK   =  CT2_LO10BITS_MSK  # IT = Rais./Fall. Edge
P201_CTRL_IT_REFE_OFF   =  CT2_LO10BITS_OFF
CT2_CTRL_IT_END_MSK     =  0x00fff000       # IT = END of ctn.0-11
CT2_CTRL_IT_END_OFF     =  12
CT2_CTRL_IT_ENDFILL_BIT =  25 # IT at end of 1 cycle = 1 transfer of
                              #          selected latches into FIFO after DMA
                              #          trigger

CT2_CTRL_IT_HALFFULL_BIT =  26 # IT at half fill FIFO after DMA trig
CT2_CTRL_IT_ERROR_BIT    =  27 # IT due to error (see CTRL_FIFO_DMA)

#----------------------------------------------------------------------------
# Definitions for NIVEAU_IN register(R/W) - only exists for P201
#----------------------------------------------------------------------------
P201_NIVEAU_IN_UMSK    = CT2_LO10BITS_MSK | CT2_HI10BITS_MSK
P201_NIVEAU_IN_TTL_MSK = CT2_LO10BITS_MSK  # TTL in level mask
P201_NIVEAU_IN_TTL_OFF = CT2_LO10BITS_OFF
P201_NIVEAU_IN_NIM_MSK = CT2_HI10BITS_MSK  # NIM in level mask
P201_NIVEAU_IN_NIM_OFF = CT2_HI10BITS_OFF

P201_OUT_9_TTL_ENABLE  = 1 << 8
P201_OUT_10_TTL_ENABLE = 1 << 9
P201_OUT_9_NIM_ENABLE  = 1 << 24
P201_OUT_10_NIM_ENABLE = 1 << 25

#--------------------------------------------------------------------------
#                         PCI I/O Space 2 Registers
#--------------------------------------------------------------------------

#----------------------------------------------------------------------------
# Definitions for SEL_FILTRE_INPUT_A/B (input filter select) registers (R/W)
#----------------------------------------------------------------------------
CT2_FILTRE_INPUT_UMSK           =   0x3fffffff
CT2_FILTRE_INPUT_FREQ_FIELD_MSK =   0x7  # freq. bit field needs 3 bits
CT2_FILTRE_INPUT_ONECHAN_WIDTH  =   5    # 5 bits cover input filter
                                         #       selection for each channel
CT2_FILTRE_INPUT_FILT_MODE_OFF  =    3    # offset of filter mode:
CT2_FILTRE_INPUT_FILT_MODE_SSPC =    0x0
CT2_FILTRE_INPUT_FILT_MODE_SYNC =    0x1
CT2_FILTRE_INPUT_FILT_MODE_SYM  =    0x2
CT2_FILTRE_INPUT_FILT_MODE_ASYM =    0x3
CT2_FILTRE_INPUT_FILT_MODE_MSK  =    0x3

#----------------------------------------------------------------------------
# Definitions for SEL_FILTRE_OUTPUT_A/B/C (output filter select) regs (R/W)
# For P201 only the last (= the 3rd) output filter reg. is used
#----------------------------------------------------------------------------
C208_FILTRE_OUTPUT_UMSK          = 0x3fffffff  # used bits mask
P201_FILTRE_OUTPUT_UMSK          = 0x00001f1f  # used bits mask
CT2_FILTRE_OUTPUT_FREQ_FIELD_MSK = 0x7  # freq bit field needs 3 bits
CT2_FILTRE_OUTPUT_ONECHAN_WIDTH  = 5    # 5 bits cover input filter
                                        #         selection for each channel
CT2_FILTRE_OUTPUT_FILTENAB_OFF   =  3   # offset of filter en/disable
                                        #         bit within 5 bits

CT2_FILTRE_OUTPUT_POLARITY_OFF   =  4   # offset of polarity inversion
                                        #         bit within 5 bits

@enum.unique
class FilterClock(enum.Enum):
    """Clock enumeration to be used in input and output filter configuration"""
    CLK_100_MHz  = 0x0
    CLK_12_5_MHz = 0x1
    CLK_1_MHz    = 0x2
    CLK_125_KHz  = 0x3
    CLK_10_KHz   = 0x4
    CLK_1_25_KHz = 0x5


@enum.unique
class FilterInputSelection(enum.Enum):
    """Input selection to be used in input filter configuration"""
    SINGLE_SHORT_PULSE_CAPTURE = 0
    SAMPLING_WITHOUT_FILTERING = 1
    SYMETRICAL_FILTER          = 2
    ASYMETRICAL_FILTER         = 3


#----------------------------------------------------------------------------
# Definitions for SEL_SOURCE_OUTPUT_A/B/C (output source select) regs (R/W)
# For P201 only the last (= the 3rd) output source reg. is used
#----------------------------------------------------------------------------
C208_SOURCE_OUTPUT_UMSK = 0x7f7f7f7f  # used bits mask
P201_SOURCE_OUTPUT_UMSK = 0x00007f7f  # used bits mask

@enum.unique
class OutputSrc(enum.Enum):
    """Output channel source enumeration"""
    SOFTWARE     = 0x00
    CLK_1_25_KHz = 0x01
    CLK_10_KHz   = 0x02
    CLK_125_KHz  = 0x03
    CLK_1_MHz    = 0x04
    CLK_12_5_MHz = 0x05
    CLK_DISABLE  = 0x06

    CH_1_INPUT  = 0x07
    CH_2_INPUT  = 0x08
    CH_3_INPUT  = 0x09
    CH_4_INPUT  = 0x0A
    CH_5_INPUT  = 0x0B
    CH_6_INPUT  = 0x0C
    CH_7_INPUT  = 0x0D
    CH_8_INPUT  = 0x0E
    CH_9_INPUT  = 0x0F
    CH_10_INPUT = 0x10

    CH_1_INPUT_INV  = 0x13
    CH_2_INPUT_INV  = 0x14
    CH_3_INPUT_INV  = 0x15
    CH_4_INPUT_INV  = 0x16
    CH_5_INPUT_INV  = 0x17
    CH_6_INPUT_INV  = 0x18
    CH_7_INPUT_INV  = 0x19
    CH_8_INPUT_INV  = 0x1A
    CH_9_INPUT_INV  = 0x1B
    CH_10_INPUT_INV = 0x1C

    CH_1_RISING  = 0x1F
    CH_2_RISING  = 0x20
    CH_3_RISING  = 0x21
    CH_4_RISING  = 0x22
    CH_5_RISING  = 0x23
    CH_6_RISING  = 0x24
    CH_7_RISING  = 0x25
    CH_8_RISING  = 0x26
    CH_9_RISING  = 0x27
    CH_10_RISING  = 0x28

    CH_1_FALLING  = 0x2B
    CH_2_FALLING  = 0x2C
    CH_3_FALLING  = 0x2D
    CH_4_FALLING  = 0x2E
    CH_5_FALLING  = 0x2F
    CH_6_FALLING  = 0x30
    CH_7_FALLING  = 0x31
    CH_8_FALLING  = 0x32
    CH_9_FALLING  = 0x33
    CH_10_FALLING  = 0x34

    CH_1_RISING_FALLING  = 0x37
    CH_2_RISING_FALLING  = 0x38
    CH_3_RISING_FALLING  = 0x39
    CH_4_RISING_FALLING  = 0x3A
    CH_5_RISING_FALLING  = 0x3B
    CH_6_RISING_FALLING  = 0x3C
    CH_7_RISING_FALLING  = 0x3D
    CH_8_RISING_FALLING  = 0x3E
    CH_9_RISING_FALLING  = 0x3F
    CH_10_RISING_FALLING  = 0x40

    CT_1_START = 0x43
    CT_2_START = 0x44
    CT_3_START = 0x45
    CT_4_START = 0x46
    CT_5_START = 0x47
    CT_6_START = 0x48
    CT_7_START = 0x49
    CT_8_START = 0x4A
    CT_9_START = 0x4B
    CT_10_START = 0x4C
    CT_11_START = 0x4D
    CT_12_START = 0x4E

    CT_1_STOP = 0x4F
    CT_2_STOP = 0x50
    CT_3_STOP = 0x51
    CT_4_STOP = 0x52
    CT_5_STOP = 0x53
    CT_6_STOP = 0x54
    CT_7_STOP = 0x55
    CT_8_STOP = 0x56
    CT_9_STOP = 0x57
    CT_10_STOP = 0x58
    CT_11_STOP = 0x59
    CT_12_STOP = 0x5A

    CT_1_START_STOP = 0x5B
    CT_2_START_STOP = 0x5C
    CT_3_START_STOP = 0x5D
    CT_4_START_STOP = 0x5E
    CT_5_START_STOP = 0x5F
    CT_6_START_STOP = 0x60
    CT_7_START_STOP = 0x61
    CT_8_START_STOP = 0x62
    CT_9_START_STOP = 0x63
    CT_10_START_STOP = 0x64
    CT_11_START_STOP = 0x65
    CT_12_START_STOP = 0x66

    CT_1_GATE = 0x67
    CT_2_GATE = 0x68
    CT_3_GATE = 0x69
    CT_4_GATE = 0x6A
    CT_5_GATE = 0x6B
    CT_6_GATE = 0x6C
    CT_7_GATE = 0x6D
    CT_8_GATE = 0x6E
    CT_9_GATE = 0x6F
    CT_10_GATE = 0X70
    CT_11_GATE = 0x71
    CT_12_GATE = 0x72

    CT_1_SWITCH = 0x73
    CT_2_SWITCH = 0x74
    CT_3_SWITCH = 0x75
    CT_4_SWITCH = 0x76
    CT_5_SWITCH = 0x77
    CT_6_SWITCH = 0x78
    CT_7_SWITCH = 0x79
    CT_8_SWITCH = 0x7A
    CT_9_SWITCH = 0x7B
    CT_10_SWITCH = 0x7C
    CT_11_SWITCH = 0x7D
    CT_12_SWITCH = 0x7E

    DISABLE = 0x7F

#----------------------------------------------------------------------------
# Definitions for SEL_LATCH_A/B/C/D/E/F (latch select) registers (R/W)
# ctn = [0,11] = counter number
#----------------------------------------------------------------------------
# used bits mask
CT2_SEL_LATCH_UMSK = CT2_LO12BITS_MSK | CT2_HI12BITS_MSK

def CT2_SEL_LATCH_MSK(ctn):
    if ctn % 2:
        return CT2_LO12BITS_MSK
    return CT2_HI12BITS_MSK

def CT2_SEL_LATCH_OFF(ctn):
    if ctn % 2:
        return CT2_HI12BITS_OFF
    return CT2_HI12BITS_OFF

@enum.unique
class LatchCtSrc(enum.Enum):
    """
    Select counter source for latch
    """



#----------------------------------------------------------------------------
# Definitions for CONF_CMPT_1/12 (counter configuration) registers (R/W)
#----------------------------------------------------------------------------
CT2_CONF_CMPT_UMSK        =  0xc7ffffff	# Used bits mask
CT2_CONF_CMPT_CLK_MSK     =  0x0000007f
CT2_CONF_CMPT_CLK_OFF     =  0
CT2_CONF_CMPT_CLK_100_MHz =  0x5
CT2_CONF_CMPT_GATE_MSK    =  0x00001f80
CT2_CONF_CMPT_GATE_OFF    =  7
CT2_CONF_CMPT_HSTART_MSK  =  0x000fe000
CT2_CONF_CMPT_HSTART_OFF  =  13
CT2_CONF_CMPT_HSTOP_MSK   =  0x07f00000
CT2_CONF_CMPT_HSTOP_OFF   =  20
CT2_CONF_CMPT_RESET_BIT   =  30
CT2_CONF_CMPT_STOP_BIT    =  31
CT2_CONF_CMPT_RESET_MSK   =  1 << CT2_CONF_CMPT_RESET_BIT
CT2_CONF_CMPT_STOP_MSK    =  1 << CT2_CONF_CMPT_STOP_BIT

@enum.unique
class CtClockSrc(enum.Enum):
    """
    Counts clock source enumeration. To be used in :class:`CtConfig`.
    """

    CLK_1_25_KHz = 0x00
    CLK_10_KHz   = 0x01
    CLK_125_KHz  = 0x02
    CLK_1_MHz    = 0x03
    CLK_12_5_MHz = 0x04
    CLK_100_MHz  = 0x05

    CH_1_RISING_EDGE  = 0x06
    CH_2_RISING_EDGE  = 0x07
    CH_3_RISING_EDGE  = 0x08
    CH_4_RISING_EDGE  = 0x09
    CH_5_RISING_EDGE  = 0x0A
    CH_6_RISING_EDGE  = 0x0B
    CH_7_RISING_EDGE  = 0x0C
    CH_8_RISING_EDGE  = 0x0D
    CH_9_RISING_EDGE  = 0x0E
    CH_10_RISING_EDGE = 0x0F

    CH_1_FALLING_EDGE  = 0x12
    CH_2_FALLING_EDGE  = 0x13
    CH_3_FALLING_EDGE  = 0x14
    CH_4_FALLING_EDGE  = 0x15
    CH_5_FALLING_EDGE  = 0x16
    CH_6_FALLING_EDGE  = 0x17
    CH_7_FALLING_EDGE  = 0x18
    CH_8_FALLING_EDGE  = 0x19
    CH_9_FALLING_EDGE  = 0x1A
    CH_10_FALLING_EDGE = 0x1B

    CH_1_RISING_FALLING_EDGE  = 0x1E
    CH_2_RISING_FALLING_EDGE  = 0x1F
    CH_3_RISING_FALLING_EDGE  = 0x20
    CH_4_RISING_FALLING_EDGE  = 0x21
    CH_5_RISING_FALLING_EDGE  = 0x22
    CH_6_RISING_FALLING_EDGE  = 0x23
    CH_7_RISING_FALLING_EDGE  = 0x24
    CH_8_RISING_FALLING_EDGE  = 0x25
    CH_9_RISING_FALLING_EDGE  = 0X26
    CH_10_RISING_FALLING_EDGE = 0x27

    INC_CT_1_START  = 0x2A
    INC_CT_2_START  = 0x2B
    INC_CT_3_START  = 0x2C
    INC_CT_4_START  = 0x2D
    INC_CT_5_START  = 0x2E
    INC_CT_6_START  = 0x2F
    INC_CT_7_START  = 0x30
    INC_CT_8_START  = 0x31
    INC_CT_9_START  = 0x32
    INC_CT_10_START = 0x33
    INC_CT_11_START = 0x34
    INC_CT_12_START = 0x35

    INC_CT_1_STOP  = 0x36
    INC_CT_2_STOP  = 0x37
    INC_CT_3_STOP  = 0x38
    INC_CT_4_STOP  = 0x39
    INC_CT_5_STOP  = 0x3A
    INC_CT_6_STOP  = 0x3B
    INC_CT_7_STOP  = 0x3C
    INC_CT_8_STOP  = 0x3D
    INC_CT_9_STOP  = 0x3E
    INC_CT_10_STOP = 0x3F
    INC_CT_11_STOP = 0x40
    INC_CT_12_STOP = 0x41

    INC_CT_1_START_STOP  = 0x42
    INC_CT_2_START_STOP  = 0x43
    INC_CT_3_START_STOP  = 0x44
    INC_CT_4_START_STOP  = 0x45
    INC_CT_5_START_STOP  = 0x46
    INC_CT_6_START_STOP  = 0x47
    INC_CT_7_START_STOP  = 0x48
    INC_CT_8_START_STOP  = 0x49
    INC_CT_9_START_STOP  = 0x4A
    INC_CT_10_START_STOP = 0x4B
    INC_CT_11_START_STOP = 0x4C
    INC_CT_12_START_STOP = 0x4D

    INC_CH_1_PULSE  = 0x4E
    INC_CH_2_PULSE  = 0x4F
    INC_CH_3_PULSE  = 0x50
    INC_CH_4_PULSE  = 0x51
    INC_CH_5_PULSE  = 0x52
    INC_CH_6_PULSE  = 0x53
    INC_CH_7_PULSE  = 0x54
    INC_CH_8_PULSE  = 0x55
    INC_CH_9_PULSE  = 0x56
    INC_CH_10_PULSE = 0x57


@enum.unique
class CtGateSrc(enum.Enum):
    """Couter Gate source enumeration. To be used in :class:`CtConfig`."""
    GATE_CMPT = 0x00 << CT2_CONF_CMPT_GATE_OFF

    CH_1_INPUT  = 0x01 << CT2_CONF_CMPT_GATE_OFF
    CH_2_INPUT  = 0x02 << CT2_CONF_CMPT_GATE_OFF
    CH_3_INPUT  = 0x03 << CT2_CONF_CMPT_GATE_OFF
    CH_4_INPUT  = 0x04 << CT2_CONF_CMPT_GATE_OFF
    CH_5_INPUT  = 0x05 << CT2_CONF_CMPT_GATE_OFF
    CH_6_INPUT  = 0x06 << CT2_CONF_CMPT_GATE_OFF
    CH_7_INPUT  = 0x07 << CT2_CONF_CMPT_GATE_OFF
    CH_8_INPUT  = 0x08 << CT2_CONF_CMPT_GATE_OFF
    CH_9_INPUT  = 0x09 << CT2_CONF_CMPT_GATE_OFF
    CH_10_INPUT = 0x0A << CT2_CONF_CMPT_GATE_OFF

    CH_1_INPUT_INV  = 0x0D << CT2_CONF_CMPT_GATE_OFF
    CH_2_INPUT_INV  = 0x0E << CT2_CONF_CMPT_GATE_OFF
    CH_3_INPUT_INV  = 0x0F << CT2_CONF_CMPT_GATE_OFF
    CH_4_INPUT_INV  = 0x10 << CT2_CONF_CMPT_GATE_OFF
    CH_5_INPUT_INV  = 0x11 << CT2_CONF_CMPT_GATE_OFF
    CH_6_INPUT_INV  = 0x12 << CT2_CONF_CMPT_GATE_OFF
    CH_7_INPUT_INV  = 0x13 << CT2_CONF_CMPT_GATE_OFF
    CH_8_INPUT_INV  = 0x14 << CT2_CONF_CMPT_GATE_OFF
    CH_9_INPUT_INV  = 0x15 << CT2_CONF_CMPT_GATE_OFF
    CH_10_INPUT_INV = 0x16 << CT2_CONF_CMPT_GATE_OFF

    CT_1_GATE_ENVELOP  = 0x19 << CT2_CONF_CMPT_GATE_OFF
    CT_2_GATE_ENVELOP  = 0x1A << CT2_CONF_CMPT_GATE_OFF
    CT_3_GATE_ENVELOP  = 0x1B << CT2_CONF_CMPT_GATE_OFF
    CT_4_GATE_ENVELOP  = 0x1C << CT2_CONF_CMPT_GATE_OFF
    CT_5_GATE_ENVELOP  = 0x1D << CT2_CONF_CMPT_GATE_OFF
    CT_6_GATE_ENVELOP  = 0x1E << CT2_CONF_CMPT_GATE_OFF
    CT_7_GATE_ENVELOP  = 0x1F << CT2_CONF_CMPT_GATE_OFF
    CT_8_GATE_ENVELOP  = 0x20 << CT2_CONF_CMPT_GATE_OFF
    CT_9_GATE_ENVELOP  = 0x21 << CT2_CONF_CMPT_GATE_OFF
    CT_10_GATE_ENVELOP = 0x22 << CT2_CONF_CMPT_GATE_OFF
    CT_11_GATE_ENVELOP = 0x23 << CT2_CONF_CMPT_GATE_OFF
    CT_12_GATE_ENVELOP = 0x24 << CT2_CONF_CMPT_GATE_OFF

    CT_1_SWITCH_SIGNAL  = 0x25 << CT2_CONF_CMPT_GATE_OFF
    CT_2_SWITCH_SIGNAL  = 0x26 << CT2_CONF_CMPT_GATE_OFF
    CT_3_SWITCH_SIGNAL  = 0x27 << CT2_CONF_CMPT_GATE_OFF
    CT_4_SWITCH_SIGNAL  = 0x28 << CT2_CONF_CMPT_GATE_OFF
    CT_5_SWITCH_SIGNAL  = 0x29 << CT2_CONF_CMPT_GATE_OFF
    CT_6_SWITCH_SIGNAL  = 0x2A << CT2_CONF_CMPT_GATE_OFF
    CT_7_SWITCH_SIGNAL  = 0x2B << CT2_CONF_CMPT_GATE_OFF
    CT_8_SWITCH_SIGNAL  = 0x2C << CT2_CONF_CMPT_GATE_OFF
    CT_9_SWITCH_SIGNAL  = 0x2D << CT2_CONF_CMPT_GATE_OFF
    CT_10_SWITCH_SIGNAL = 0x2E << CT2_CONF_CMPT_GATE_OFF
    CT_11_SWITCH_SIGNAL = 0x2F << CT2_CONF_CMPT_GATE_OFF
    CT_12_SWITCH_SIGNAL = 0x30 << CT2_CONF_CMPT_GATE_OFF


@enum.unique
class CtHardStartSrc(enum.Enum):
    """Couter hardware start source enumeration. To be used in :class:`CtConfig`."""
    SOFTWARE = 0x00 << CT2_CONF_CMPT_HSTART_OFF

    CH_1_RISING_EDGE  = 0x01 << CT2_CONF_CMPT_HSTART_OFF
    CH_2_RISING_EDGE  = 0x02 << CT2_CONF_CMPT_HSTART_OFF
    CH_3_RISING_EDGE  = 0x03 << CT2_CONF_CMPT_HSTART_OFF
    CH_4_RISING_EDGE  = 0x04 << CT2_CONF_CMPT_HSTART_OFF
    CH_5_RISING_EDGE  = 0x05 << CT2_CONF_CMPT_HSTART_OFF
    CH_6_RISING_EDGE  = 0x06 << CT2_CONF_CMPT_HSTART_OFF
    CH_7_RISING_EDGE  = 0x07 << CT2_CONF_CMPT_HSTART_OFF
    CH_8_RISING_EDGE  = 0x08 << CT2_CONF_CMPT_HSTART_OFF
    CH_9_RISING_EDGE  = 0x09 << CT2_CONF_CMPT_HSTART_OFF
    CH_10_RISING_EDGE = 0x0A << CT2_CONF_CMPT_HSTART_OFF

    CH_1_FALLING_EDGE  = 0x0D << CT2_CONF_CMPT_HSTART_OFF
    CH_2_FALLING_EDGE  = 0x0E << CT2_CONF_CMPT_HSTART_OFF
    CH_3_FALLING_EDGE  = 0x0F << CT2_CONF_CMPT_HSTART_OFF
    CH_4_FALLING_EDGE  = 0x10 << CT2_CONF_CMPT_HSTART_OFF
    CH_5_FALLING_EDGE  = 0x11 << CT2_CONF_CMPT_HSTART_OFF
    CH_6_FALLING_EDGE  = 0x12 << CT2_CONF_CMPT_HSTART_OFF
    CH_7_FALLING_EDGE  = 0x13 << CT2_CONF_CMPT_HSTART_OFF
    CH_8_FALLING_EDGE  = 0x14 << CT2_CONF_CMPT_HSTART_OFF
    CH_9_FALLING_EDGE  = 0x15 << CT2_CONF_CMPT_HSTART_OFF
    CH_10_FALLING_EDGE = 0x16 << CT2_CONF_CMPT_HSTART_OFF

    CH_1_RISING_FALLING_EDGE  = 0x19 << CT2_CONF_CMPT_HSTART_OFF
    CH_2_RISING_FALLING_EDGE  = 0x1A << CT2_CONF_CMPT_HSTART_OFF
    CH_3_RISING_FALLING_EDGE  = 0x1B << CT2_CONF_CMPT_HSTART_OFF
    CH_4_RISING_FALLING_EDGE  = 0x1C << CT2_CONF_CMPT_HSTART_OFF
    CH_5_RISING_FALLING_EDGE  = 0x1D << CT2_CONF_CMPT_HSTART_OFF
    CH_6_RISING_FALLING_EDGE  = 0x1E << CT2_CONF_CMPT_HSTART_OFF
    CH_7_RISING_FALLING_EDGE  = 0x1F << CT2_CONF_CMPT_HSTART_OFF
    CH_8_RISING_FALLING_EDGE  = 0x20 << CT2_CONF_CMPT_HSTART_OFF
    CH_9_RISING_FALLING_EDGE  = 0X21 << CT2_CONF_CMPT_HSTART_OFF
    CH_10_RISING_FALLING_EDGE = 0x22 << CT2_CONF_CMPT_HSTART_OFF

    CT_1_START  = 0x25 << CT2_CONF_CMPT_HSTART_OFF
    CT_2_START  = 0x26 << CT2_CONF_CMPT_HSTART_OFF
    CT_3_START  = 0x27 << CT2_CONF_CMPT_HSTART_OFF
    CT_4_START  = 0x28 << CT2_CONF_CMPT_HSTART_OFF
    CT_5_START  = 0x29 << CT2_CONF_CMPT_HSTART_OFF
    CT_6_START  = 0x2A << CT2_CONF_CMPT_HSTART_OFF
    CT_7_START  = 0x2B << CT2_CONF_CMPT_HSTART_OFF
    CT_8_START  = 0x2C << CT2_CONF_CMPT_HSTART_OFF
    CT_9_START  = 0x2D << CT2_CONF_CMPT_HSTART_OFF
    CT_10_START = 0x2E << CT2_CONF_CMPT_HSTART_OFF
    CT_11_START = 0x2F << CT2_CONF_CMPT_HSTART_OFF
    CT_12_START = 0x30 << CT2_CONF_CMPT_HSTART_OFF

    CT_1_STOP  = 0x31 << CT2_CONF_CMPT_HSTART_OFF
    CT_2_STOP  = 0x32 << CT2_CONF_CMPT_HSTART_OFF
    CT_3_STOP  = 0x33 << CT2_CONF_CMPT_HSTART_OFF
    CT_4_STOP  = 0x34 << CT2_CONF_CMPT_HSTART_OFF
    CT_5_STOP  = 0x35 << CT2_CONF_CMPT_HSTART_OFF
    CT_6_STOP  = 0x36 << CT2_CONF_CMPT_HSTART_OFF
    CT_7_STOP  = 0x37 << CT2_CONF_CMPT_HSTART_OFF
    CT_8_STOP  = 0x38 << CT2_CONF_CMPT_HSTART_OFF
    CT_9_STOP  = 0x39 << CT2_CONF_CMPT_HSTART_OFF
    CT_10_STOP = 0x3A << CT2_CONF_CMPT_HSTART_OFF
    CT_11_STOP = 0x3B << CT2_CONF_CMPT_HSTART_OFF
    CT_12_STOP = 0x3C << CT2_CONF_CMPT_HSTART_OFF

    CT_1_START_STOP  = 0x3D << CT2_CONF_CMPT_HSTART_OFF
    CT_2_START_STOP  = 0x3E << CT2_CONF_CMPT_HSTART_OFF
    CT_3_START_STOP  = 0x3F << CT2_CONF_CMPT_HSTART_OFF
    CT_4_START_STOP  = 0x40 << CT2_CONF_CMPT_HSTART_OFF
    CT_5_START_STOP  = 0x41 << CT2_CONF_CMPT_HSTART_OFF
    CT_6_START_STOP  = 0x42 << CT2_CONF_CMPT_HSTART_OFF
    CT_7_START_STOP  = 0x43 << CT2_CONF_CMPT_HSTART_OFF
    CT_8_START_STOP  = 0x44 << CT2_CONF_CMPT_HSTART_OFF
    CT_9_START_STOP  = 0x45 << CT2_CONF_CMPT_HSTART_OFF
    CT_10_START_STOP = 0x46 << CT2_CONF_CMPT_HSTART_OFF
    CT_11_START_STOP = 0x47 << CT2_CONF_CMPT_HSTART_OFF
    CT_12_START_STOP = 0x48 << CT2_CONF_CMPT_HSTART_OFF

    CT_1_EQ_CMP_1   = 0x49 << CT2_CONF_CMPT_HSTART_OFF
    CT_2_EQ_CMP_2   = 0x4A << CT2_CONF_CMPT_HSTART_OFF
    CT_3_EQ_CMP_3   = 0x4B << CT2_CONF_CMPT_HSTART_OFF
    CT_4_EQ_CMP_4   = 0x4C << CT2_CONF_CMPT_HSTART_OFF
    CT_5_EQ_CMP_5   = 0x4D << CT2_CONF_CMPT_HSTART_OFF
    CT_6_EQ_CMP_6   = 0x4E << CT2_CONF_CMPT_HSTART_OFF
    CT_7_EQ_CMP_7   = 0x4F << CT2_CONF_CMPT_HSTART_OFF
    CT_8_EQ_CMP_8   = 0x50 << CT2_CONF_CMPT_HSTART_OFF
    CT_9_EQ_CMP_9   = 0x51 << CT2_CONF_CMPT_HSTART_OFF
    CT_10_EQ_CMP_10 = 0x52 << CT2_CONF_CMPT_HSTART_OFF
    CT_11_EQ_CMP_11 = 0x53 << CT2_CONF_CMPT_HSTART_OFF
    CT_12_EQ_CMP_12 = 0x54 << CT2_CONF_CMPT_HSTART_OFF


@enum.unique
class CtHardStopSrc(enum.Enum):
    """Couter hardware stop source enumeration. To be used in :class:`CtConfig`."""
    SOFTWARE = 0x00 << CT2_CONF_CMPT_HSTOP_OFF

    CH_1_RISING_EDGE  = 0x01 << CT2_CONF_CMPT_HSTOP_OFF
    CH_2_RISING_EDGE  = 0x02 << CT2_CONF_CMPT_HSTOP_OFF
    CH_3_RISING_EDGE  = 0x03 << CT2_CONF_CMPT_HSTOP_OFF
    CH_4_RISING_EDGE  = 0x04 << CT2_CONF_CMPT_HSTOP_OFF
    CH_5_RISING_EDGE  = 0x05 << CT2_CONF_CMPT_HSTOP_OFF
    CH_6_RISING_EDGE  = 0x06 << CT2_CONF_CMPT_HSTOP_OFF
    CH_7_RISING_EDGE  = 0x07 << CT2_CONF_CMPT_HSTOP_OFF
    CH_8_RISING_EDGE  = 0x08 << CT2_CONF_CMPT_HSTOP_OFF
    CH_9_RISING_EDGE  = 0x09 << CT2_CONF_CMPT_HSTOP_OFF
    CH_10_RISING_EDGE = 0x0A << CT2_CONF_CMPT_HSTOP_OFF

    CH_1_FALLING_EDGE  = 0x0D << CT2_CONF_CMPT_HSTOP_OFF
    CH_2_FALLING_EDGE  = 0x0E << CT2_CONF_CMPT_HSTOP_OFF
    CH_3_FALLING_EDGE  = 0x0F << CT2_CONF_CMPT_HSTOP_OFF
    CH_4_FALLING_EDGE  = 0x10 << CT2_CONF_CMPT_HSTOP_OFF
    CH_5_FALLING_EDGE  = 0x11 << CT2_CONF_CMPT_HSTOP_OFF
    CH_6_FALLING_EDGE  = 0x12 << CT2_CONF_CMPT_HSTOP_OFF
    CH_7_FALLING_EDGE  = 0x13 << CT2_CONF_CMPT_HSTOP_OFF
    CH_8_FALLING_EDGE  = 0x14 << CT2_CONF_CMPT_HSTOP_OFF
    CH_9_FALLING_EDGE  = 0x15 << CT2_CONF_CMPT_HSTOP_OFF
    CH_10_FALLING_EDGE = 0x16 << CT2_CONF_CMPT_HSTOP_OFF

    CH_1_RISING_FALLING_EDGE  = 0x19 << CT2_CONF_CMPT_HSTOP_OFF
    CH_2_RISING_FALLING_EDGE  = 0x1A << CT2_CONF_CMPT_HSTOP_OFF
    CH_3_RISING_FALLING_EDGE  = 0x1B << CT2_CONF_CMPT_HSTOP_OFF
    CH_4_RISING_FALLING_EDGE  = 0x1C << CT2_CONF_CMPT_HSTOP_OFF
    CH_5_RISING_FALLING_EDGE  = 0x1D << CT2_CONF_CMPT_HSTOP_OFF
    CH_6_RISING_FALLING_EDGE  = 0x1E << CT2_CONF_CMPT_HSTOP_OFF
    CH_7_RISING_FALLING_EDGE  = 0x1F << CT2_CONF_CMPT_HSTOP_OFF
    CH_8_RISING_FALLING_EDGE  = 0x20 << CT2_CONF_CMPT_HSTOP_OFF
    CH_9_RISING_FALLING_EDGE  = 0X21 << CT2_CONF_CMPT_HSTOP_OFF
    CH_10_RISING_FALLING_EDGE = 0x22 << CT2_CONF_CMPT_HSTOP_OFF

    CT_1_START  = 0x25 << CT2_CONF_CMPT_HSTOP_OFF
    CT_2_START  = 0x26 << CT2_CONF_CMPT_HSTOP_OFF
    CT_3_START  = 0x27 << CT2_CONF_CMPT_HSTOP_OFF
    CT_4_START  = 0x28 << CT2_CONF_CMPT_HSTOP_OFF
    CT_5_START  = 0x29 << CT2_CONF_CMPT_HSTOP_OFF
    CT_6_START  = 0x2A << CT2_CONF_CMPT_HSTOP_OFF
    CT_7_START  = 0x2B << CT2_CONF_CMPT_HSTOP_OFF
    CT_8_START  = 0x2C << CT2_CONF_CMPT_HSTOP_OFF
    CT_9_START  = 0x2D << CT2_CONF_CMPT_HSTOP_OFF
    CT_10_START = 0x2E << CT2_CONF_CMPT_HSTOP_OFF
    CT_11_START = 0x2F << CT2_CONF_CMPT_HSTOP_OFF
    CT_12_START = 0x30 << CT2_CONF_CMPT_HSTOP_OFF

    CT_1_STOP  = 0x31 << CT2_CONF_CMPT_HSTOP_OFF
    CT_2_STOP  = 0x32 << CT2_CONF_CMPT_HSTOP_OFF
    CT_3_STOP  = 0x33 << CT2_CONF_CMPT_HSTOP_OFF
    CT_4_STOP  = 0x34 << CT2_CONF_CMPT_HSTOP_OFF
    CT_5_STOP  = 0x35 << CT2_CONF_CMPT_HSTOP_OFF
    CT_6_STOP  = 0x36 << CT2_CONF_CMPT_HSTOP_OFF
    CT_7_STOP  = 0x37 << CT2_CONF_CMPT_HSTOP_OFF
    CT_8_STOP  = 0x38 << CT2_CONF_CMPT_HSTOP_OFF
    CT_9_STOP  = 0x39 << CT2_CONF_CMPT_HSTOP_OFF
    CT_10_STOP = 0x3A << CT2_CONF_CMPT_HSTOP_OFF
    CT_11_STOP = 0x3B << CT2_CONF_CMPT_HSTOP_OFF
    CT_12_STOP = 0x3C << CT2_CONF_CMPT_HSTOP_OFF

    CT_1_START_STOP  = 0x3D << CT2_CONF_CMPT_HSTOP_OFF
    CT_2_START_STOP  = 0x3E << CT2_CONF_CMPT_HSTOP_OFF
    CT_3_START_STOP  = 0x3F << CT2_CONF_CMPT_HSTOP_OFF
    CT_4_START_STOP  = 0x40 << CT2_CONF_CMPT_HSTOP_OFF
    CT_5_START_STOP  = 0x41 << CT2_CONF_CMPT_HSTOP_OFF
    CT_6_START_STOP  = 0x42 << CT2_CONF_CMPT_HSTOP_OFF
    CT_7_START_STOP  = 0x43 << CT2_CONF_CMPT_HSTOP_OFF
    CT_8_START_STOP  = 0x44 << CT2_CONF_CMPT_HSTOP_OFF
    CT_9_START_STOP  = 0x45 << CT2_CONF_CMPT_HSTOP_OFF
    CT_10_START_STOP = 0x46 << CT2_CONF_CMPT_HSTOP_OFF
    CT_11_START_STOP = 0x47 << CT2_CONF_CMPT_HSTOP_OFF
    CT_12_START_STOP = 0x48 << CT2_CONF_CMPT_HSTOP_OFF

    CT_1_EQ_CMP_1   = 0x49 << CT2_CONF_CMPT_HSTOP_OFF
    CT_2_EQ_CMP_2   = 0x4A << CT2_CONF_CMPT_HSTOP_OFF
    CT_3_EQ_CMP_3   = 0x4B << CT2_CONF_CMPT_HSTOP_OFF
    CT_4_EQ_CMP_4   = 0x4C << CT2_CONF_CMPT_HSTOP_OFF
    CT_5_EQ_CMP_5   = 0x4D << CT2_CONF_CMPT_HSTOP_OFF
    CT_6_EQ_CMP_6   = 0x4E << CT2_CONF_CMPT_HSTOP_OFF
    CT_7_EQ_CMP_7   = 0x4F << CT2_CONF_CMPT_HSTOP_OFF
    CT_8_EQ_CMP_8   = 0x50 << CT2_CONF_CMPT_HSTOP_OFF
    CT_9_EQ_CMP_9   = 0x51 << CT2_CONF_CMPT_HSTOP_OFF
    CT_10_EQ_CMP_10 = 0x52 << CT2_CONF_CMPT_HSTOP_OFF
    CT_11_EQ_CMP_11 = 0x53 << CT2_CONF_CMPT_HSTOP_OFF
    CT_12_EQ_CMP_12 = 0x54 << CT2_CONF_CMPT_HSTOP_OFF


#----------------------------------------------------------------------------
# Definitions for SOFT_ENABLE_DISABLE register (W)
# reg = value of soft_enable_disable register, ctn = [0,11] = counter number
#----------------------------------------------------------------------------
# used bits mask
CT2_SOFT_ENABLE_DISABLE_UMSK =  CT2_LO12BITS_MSK | CT2_HI12BITS_MSK
CT2_SOFT_ENABLE_ALL_MSK      =   CT2_LO12BITS_MSK
CT2_SOFT_ENABLE_ALL_OFF      =   CT2_LO12BITS_OFF
CT2_SOFT_DISABLE_ALL_MSK     =   CT2_HI12BITS_MSK
CT2_SOFT_DISABLE_ALL_OFF     =   CT2_HI12BITS_OFF

def CT2_SOFT_ENABLE(reg,ctn):
    return BIT_SETB(reg,ctn)
def CT2_SOFT_DISABLE(reg,ctn):
    return BIT_SETB(reg,ctn+16)

#----------------------------------------------------------------------------
# Definitions for SOFT_START_STOP register (W)
# reg = value of soft_start_stop register, crn = [0,11] = counter number
#----------------------------------------------------------------------------
# used bits mask
CT2_SOFT_START_STOP_UMSK =  CT2_LO12BITS_MSK | CT2_HI12BITS_MSK
CT2_SOFT_START_ALL_MSK   =  CT2_LO12BITS_MSK
CT2_SOFT_START_ALL_OFF   =  CT2_LO12BITS_OFF
CT2_SOFT_STOP_ALL_MSK    =  CT2_HI12BITS_MSK
CT2_SOFT_STOP_ALL_OFF    =  CT2_HI12BITS_OFF
def CT2_SOFT_START(reg,ctn):
    return BIT_SETB(reg,ctn)
def CT2_SOFT_STOP(reg,ctn):
    return BIT_SETB(reg,ctn+16)

#----------------------------------------------------------------------------
# Definitions for SOFT_LATCH register (W)
# reg = value of soft_latch register, ctn = [0,11] = counter number
#----------------------------------------------------------------------------
# used bits mask
CT2_SOFT_LATCH_UMSK    = CT2_LO12BITS_MSK
CT2_SOFT_LATCH_ALL_MSK = CT2_LO12BITS_MSK
CT2_SOFT_LATCH_ALL_OFF = CT2_LO12BITS_OFF
def CT2_SOFT_LATCH(reg,ctn):
    return BIT_SETB(reg,ctn)


# XXX

#CT2_NREGS_SOURCE_IT     =            (ct2_reg_size(1, source_it))
#CT2_NREGS_RD_CMPT       =            (ct2_reg_size(1, rd_cmpt))
#CT2_NREGS_RD_LATCH_CMPT =            (ct2_reg_size(1, rd_latch_cmpt))

#CT2_NREGS_SEL_FILTRE_INPUT =         (ct2_reg_size(2, sel_filtre_input))
#CT2_NREGS_SEL_FILTRE_OUTPUT_C208 =   (ct2_reg_size(2, c208_sel_filtre_output))
#CT2_NREGS_SEL_FILTRE_OUTPUT_P201 =   (ct2_reg_size(2, p201_sel_filtre_output))
#CT2_NREGS_SEL_SOURCE_OUTPUT_C208 =   (ct2_reg_size(2, c208_sel_source_output))
#CT2_NREGS_SEL_SOURCE_OUTPUT_P201 =   (ct2_reg_size(2, p201_sel_source_output))
#CT2_NREGS_SEL_LATCH =                (ct2_reg_size(2, sel_latch))
#CT2_NREGS_CONF_CMPT =                (ct2_reg_size(2, conf_cmpt))
#CT2_NREGS_COMPARE_CMPT =             (ct2_reg_size(2, compare_cmpt))

#: Access to the Scaler Values FIFO of a Device is provided via the  mmap(2)
#: system call on the open file description obtained from an  open(2)  on the
#: character special file associated with the Device.  The FIFO is mapped
#: neither for writing nor execution into the mmap Device space embedded
#: within the type of the  offset  argument to  mmap(2)  beginning at
#: CT2_FIFO_MMAP_OFF  page size unit bytes for as many bytes as the
#: Device says its FIFO is large (+).
#:
#: In order for userland to successfully  mmap(2)  the FIFO of a Device,
#: exclusive access to the Device must have been obtained, otherwise the call
#: will fail with  errno  set to  EACCES.  The call will also fail, with  errno
#: set to  EINVAL, if any of the  length  or  offset  arguments is invalid w.r.t.
#: the region within the mmap Device space as defined above or if it is to be
#: mapped for writing or execution.
#:
#: NOTE: As long as there exists at least one mapping of the FIFO into
#:       userspace, every attempt to  close(2)  the open file description
#:       that was used to obtain the initial mapping will fail with
#:       errno  set to  EBUSY.
#:
#: (+) This information may be obtained from the sysfs entry to the
#:     PCI node of the Device.
#:
CT2_MM_FIFO_OFF = 0

CT2_IOC_MAGIC = ord("w")

#: CT2_IOC_QXA - "re[Q]uesting e[X]clusive device [A]ccess"
#:
#: arguments:
#:
#:  -
#:
#: Request exclusive access for the open file description in the call.
#:
#: returns:
#:
#:  zero on success
#:  non-zero on failure with  errno  set appropriately:
#:
#:    EACCES  exclusive access was set up previously for the Device, but for
#:            a different open file description than the one in the request
#:
#:    EINTR   the caller was interrupted while waiting for permission to
#:            exclusively access the Device
#:
#:    EINVAL  some arguments to the  ioctl(2)  call where invalid
#:
CT2_IOC_QXA = _IO(CT2_IOC_MAGIC, 21), "CT2_IOC_QXA", \
    {errno.EACCES: "Failed to request exclusive access: no permission"}

#: CT2_IOC_LXA - "re[L]inquishing e[X]clusive device [A]ccess"
#:
#: arguments:
#:
#:  -
#:
#: Give up exclusive access for the open file description in the call,
#: ignoring the request if there was no exclusive Device access granted
#: at all.
#:
#: returns:
#:
#:  zero on success
#:  non-zero on failure with  errno  set appropriately:
#:
#:    EACCES  exclusive access was set up previously for the Device, but for
#:            a different open file description than the one in the request
#:
#:    EBUSY   at least one  mmap(2)  of the Scaler Values FIFO was still active
#:
#:    EINTR   the caller was interrupted while waiting for permission to
#:            exclusively access the Device
#:
#:    EINVAL  some arguments to the  ioctl(2)  call where invalid
#:
CT2_IOC_LXA = _IO(CT2_IOC_MAGIC, 22), "CT2_IOC_LXA", \
    {errno.EACCES: "Failed to relinquish exclusive access: no permission"}

#: CT2_IOC_DEVRST - "[DEV]ice [R]e[S]e[T]"
#:
#: arguments:
#:
#:  -
#:
#: A "Device Reset" shall be defined as the following sequence of operations on
#: the device where we provide a value for every register in the memory sense of
#: the word that can be written to.
#:
#:  1.  disable the generation of interrupts
#:  2.  disable output drivers/stages, ie enable their high impedance state (XXX)
#:  3.  a.  remove the input load from the input stages,
#:      b.  set the input filter master clock frequency divider to (the default of) "1",
#:          capture synchronously but bypass the input filters, and,
#:      c.  on the P201, disable the inputs altogether (XXX)
#:  4.  a.  set the output filter master clock frequency divider to (the default of) "1",
#:          bypass the output filter,
#:          set the output value polarity to "normal", and
#:      b.  fix the output logic value to "0"
#:  5.  set the programmable output logic level to "0"
#:  6.  inhibit any Device internal data movement of the Scaler Values FIFO,
#:      flush the FIFO, and clear FIFO error flags
#:  7.  set the counter clock source to (the default of) the master clock,
#:      open the counter clock gate wide, and
#:      disconnect any internally wired counter control connections
#:  8.  inhibit storage of the counter value in each CCL unit's latch
#:  9.  clear each CCL unit's comparator latch and counter
#: 10.  disable the master clock and
#:      set the clock frequency selector to (the default of) "100 MHz"
#:
#: NOTE: Since we must regard the generation and acknowledgement of interrupts
#:       as state changing operations, and the whole purpose of a general Device
#:       reset is to arrive at a known state, we require that the generation of
#:       interrupts be /disabled/ during the reset.
#:
#: returns:
#:
#:  zero on success
#:  non-zero on failure with  errno  set appropriately:
#:
#:    EACCES  exclusive access was set up previously for the Device, but for
#:            a different open file description than the one in the request
#:
#:    EBUSY   interrupts are still enabled, preventing the request to be
#:            processed
#:
#:    EINTR   the caller was interrupted while waiting for permission to
#:            exclusively access the Device
#:
#:    EINVAL  some arguments to the  ioctl(2)  call where invalid
#:
CT2_IOC_DEVRST = _IO(CT2_IOC_MAGIC, 0), "CT2_IOC_DEVRST", \
    {errno.EACCES: "Could not reset card: no permission",
     errno.EBUSY:  "Could not reset card: interrupts are still enabled",
     errno.EINTR:  "Could not reset card: interrupted while waiting for " \
                   "permission to exclusively access the device",
     errno.EINVAL: "Could not reset card: invalid arguments"}

#: CT2_IOC_EDINT - "[E]nable [D]evice [INT]errupts"
#:
#: arguments:
#:
#: - capacity of the interrupt notification queue
#:
#: Have the Operating System set up everything associated with the Device
#: that is required so that we can receive Device interrupts once we enable
#: their generation at the Device proper via SOURCE_IT_A/B.
#:
#: In order to not lose any notification of such interrupts, a queue is set
#: up between the actual interrupt handler and the context that eventually
#: makes them available to interested listeners whose capacity must be given
#: as the argument.  Here, a value of  0  means that the default as determined
#: by the module parameter "inq_length" shall be used for the capacity of
#: the queue.
#:
#: If interrupts are already enabled with a queue capacity  c, the request
#: to re-enable them with a queue capacity  d  will be considered a success
#: without actually performing the required actions if both  c  and  d  are
#: equal and an error otherwise.
#:
#: returns:
#:
#: - zero on success
#: - non-zero on failure with  errno  set appropriately:
#:
#:    - EACCES: exclusive access was set up previously for the Device, but for
#:      a different open file description than the one in the request
#:
#:    - EBUSY: interrupts are already enabled with a queue capacity different
#:      from the one in the argument of the request
#:
#:    - ENOMEM: failure to allocate storage for the notification queue and
#:      the open file description in the request was in blocking mode
#:
#:    - EAGAIN: similar to the ENOMEM case, only that the open file description
#:      in the request was in non-blocking mode
#:
#:    - EINTR: the caller was interrupted while waiting for permission to
#:      exclusively access the Device
#:
#:    - EINVAL: some arguments to the  ioctl(2)  call where invalid
#:
CT2_IOC_EDINT = _IOW(CT2_IOC_MAGIC, 01, CT2_SIZE), "CT2_IOC_EDINT", \
    {errno.EACCES: "Exclusive access already granted to another file descriptor",
     errno.EBUSY: "interrupts are already enabled with a queue with a " \
                  "different capacity",
     errno.ENOMEM: "failure to allocate storage for the notification queue " \
                   "(file descriptor in blocking mode)",
     errno.EAGAIN: "failure to allocate storage for the notification queue" \
                   "(file descriptor in non blocking mode)",
     errno.EINTR: "interrupted while waiting for permission to exclusively " \
                  "access the device",
     errno.EINVAL: "invalid arguments",
}


#: CT2_IOC_DDINT - "[D]isable [D]evice [INT]errupts"
#:
#: arguments:
#:
#:  -
#:
#: Undo everything that was set up during a (previous) CT2_IOC_EDINT call,
#: ignoring the request if interrupts are already disabled.
#:
#: NOTE: No attempts are being made in ensuring that the Device itself
#:       actually ceased to generate interrupts.  Failure to observe this
#:       will most likely result in the kernel complaining about interrupts
#:       "nobody cared" for etcpp.
#:
#: returns:
#:
#:  zero on success
#:  non-zero on failure with  errno  set appropriately:
#:
#:    EACCES  exclusive access was set up previously for the Device, but for
#:            a different open file description than the one in the request
#:
#:    EINTR   the caller was interrupted while waiting for permission to
#:            exclusively access the Device
#:
#:    EINVAL  some arguments to the  ioctl(2)  call where invalid
#:
CT2_IOC_DDINT = _IO(CT2_IOC_MAGIC, 02), "CT2_IOC_DDINT", \
    {errno.EACCES: "Exclusive access already granted to another file descriptor"}


#: CT2_IOC_ACKINT - "[ACK]nowledge [INT]errupt"
#:
#: arguments:
#:
#:  1:  pointer to an interrupt notification object
#:
#: Obtain the accumulation of all delivered interrupt notifications since the
#: last successful CT2_IOC_ACKINT call prior to the current request along with
#: the time the most recent delivery occurred, clearing  CTRL_IT  in the
#: interrupt notification storage and updating its time to the time of
#: the current request.  The time is obtained from the clock with ID
#: CLOCK_MONOTONIC_RAW.
#:
#: A value of  0  in  ctrl_it  of the object the argument points to indicates
#: that there were no new interrupt notifications while a non-zero value hints
#: at the delivery of at least one such notification.  In the former case, the
#: stamp  member contains the time the value of  CTRL_IT  in the interrupt
#: notification storage was last read while in the latter, the time  CTRL_IT
#: was last updated is saved.
#:
#: returns:
#:
#:  zero on success
#:  non-zero on failure with  errno  set appropriately:
#:
#:    EFAULT  the argument of the request does not point into a valid
#:            object of type  struct ct2_in  in the calling user context's
#:            address space
#:
#:    EINTR   the caller was interrupted while waiting for permission to
#:            exclusively access the Device
#:
#:    EINVAL  some arguments to the  ioctl(2)  call where invalid
#:
#:    ENXIO   an INQ has been detected to be attached to the open file
#:            description of the request although INQs are not implemented
#:
CT2_IOC_ACKINT = _IOR(CT2_IOC_MAGIC, 10, ctypes.sizeof(ctypes.POINTER(ct2_in))), \
    "CT2_IOC_ACKINT", \
    {errno.EFAULT: "Failed to acknowledge interrupt: invalid argument"}


#: CT2_IOC_AINQ - "[A]ttach [I]nterrupt [N]otification [Q]ueue"
#:
#: returns:
#:
#:    ENOSYS  not implemented
#:
CT2_IOC_AINQ = _IOW(CT2_IOC_MAGIC, 11, CT2_SIZE), "CT2_IOC_AINQ", \
    {errno.ENOSYS: "not implemented"}


#: CT2_IOC_DINQ - "[D]etach [I]nterrupt [N]otification [Q]ueue"
#:
#: returns:
#:
#:    ENOSYS  not implemented
#:
CT2_IOC_DINQ = _IO(CT2_IOC_MAGIC, 12), "CT2_IOC_DINQ", \
    {errno.ENOSYS: "not implemented"}


#: CT2_IOC_RINQ - "D[R]ain [I]nterrupt [N]otification [Q]ueue"
#:
#: returns:
#:
#:    ENOSYS  not implemented
#:
CT2_IOC_RINQ = _IOR(CT2_IOC_MAGIC, 13, ctypes.sizeof(ctypes.POINTER(ct2_inv))), \
    "CT2_IOC_RINQ", \
    {errno.ENOSYS: "not implemented"}


#: CT2_IOC_FINQ - "[F]lush [I]nterrupt [N]otification [Q]ueue"
#:
#: returns:
#:
#:    ENOSYS  not implemented
#:
CT2_IOC_FINQ = _IOR(CT2_IOC_MAGIC, 14, ctypes.sizeof(ctypes.POINTER(timespec))), \
    "CT2_IOC_FINQ", \
    {errno.ENOSYS: "not implemented"}


class BaseParam(object):
    """
    Base class for parameters
    """

    _FLAG_MAP = {}

    def __init__(self, value=None, **kwargs):
        self.__value = 0
        if value is None:
            self.set(**kwargs)
        else:
            if isinstance(value, self.__class__):
                value = value.value
            self.__value = value

    @property
    def value(self):
        """
        The parameter integer representation (R/W). To be interpreted as a 32bit unsigned integer

        It supports setting the value with either an integer or a dictionary
        """
        return self.__value

    @value.setter
    def value(self, config):
        if isinstance(config, dict):
            self.__value = 0
            self.set(**config)
        else:
            self.__value = config

    def set(self, **kwargs):
        """Sets/unsets the specified fields (convenience method)

        This is a convenience method for doing multiple ``param["<arg>"] = value``
        calls in one.

        The supported keywords are the same as returned by :meth:`keys`
        """
        for k, v in kwargs.items():
            self[k] = v

    def keys(self):
        """
        Returns the list of keys

        :return: the list of keys
        :rtype: list<str>
        """
        return self._FLAG_MAP.keys()

    def items(self):
        """
        Returns the list of parameter's (key, value) pairs, as 2-tuples

        :return: the list of parameter's (key, value) pairs, as 2-tuples
        :rtype: list<tuple(str, obj)>
        """
        return dict(self).items()

    def __getitem__(self, key):
        klass, mask = self._FLAG_MAP[key]
        return klass(self.value & mask)

    def __setitem__(self, key, value):
        klass, mask = self._FLAG_MAP[key]
        if not isinstance(value, klass):
            raise TypeError("{0} must be instance of {1}".format(key, klass.__name__ ))
        if value:
            self.value |= mask
        else:
            self.value &= NOT(mask)

    def __getattr__(self, name):
        return self[name]

    def __str__(self):
        pars = ", ".join(["{0}={1}".format(k, v) for k, v in self.items()])
        return "{0}({1})".format(self.__class__.__name__, pars)

    def __repr__(self):
        return str(self)

    def __eq__(self, other):
        if not isinstance(other, BaseParam):
            return False
        return self.__value == other.__value


class CtStatus(BaseParam):
    """
    Counter status (enabled and running)
    """

    _FLAG_MAP = { 'enable': (bool, 1<< 0),
                  'run':    (bool, 1<< 16), }


class FilterInput(BaseParam):
    """
    Channel input filter (clock freq., selection)
    """
    
    _FLAG_MAP = { 'clock':     (FilterClock,            0b111),
                  'selection': (FilterInputSelection, 0b11000), }

    def __setitem__(self, key, value):
        klass, mask = self._FLAG_MAP[key]
        self.value = (self.value & NOT(mask)) | value.value


class FilterOutput(BaseParam):
    """
    Channel output filter (clock freq., enabled, polarity)
    """

    _FLAG_MAP = { 'clock':    (FilterClock, 0b111),
                  'enable':   (bool, 1 << 3),
                  'polarity': (int,  1 << 4) }

    def __setitem__(self, key, value):
        if key == 'clock':
            klass, mask = self._FLAG_MAP[key]
            self.value = (self.value & NOT(mask)) | value.value


class AMCCFIFOStatus(BaseParam):
    """
    Card general status.

    Returned by :meth:`P201.get_general_status`
    """

    _FLAG_MAP = { 'read_empty': (bool, 1 << 0),
                  'write_full': (bool, 1 << 1),
                  'read_full':  (bool, 1 << 2),
                  'write_empty':(bool, 1 << 3), }


class FIFOStatus(BaseParam):
    """
    FIFO status

    Returned by :meth:`P201.get_FIFO_status`
    """

    _FLAG_MAP = { 'size':          (int,  0x1FFF),
                  'overrun_error': (bool, 1 << 16),
                  'read_error':    (bool, 1 << 17),
                  'write_error':   (bool, 1 << 18),
                  'empty':         (bool, 1 << 19),
                  'full':          (bool, 1 << 20), }

    def __setitem__(self, key, value):
        raise ValueError("FIFOStatus is read-only")


class CtConfig(BaseParam):
    """
    Counter configuration class

    clock_source
        Describes the source that triggers a counter event
    
    gate_source
        counter gate source
    
    hard_start_source
        Describes the event that triggers the counter to start

    hard_stop_source
        Describes the event that triggers the counter to stop

    reset_from_hard_soft_stop
        Set it to True to tell the counter to reset its value when a stop 
        signal (hardware or software) is received. Set it to False to leave
        the counter value unchanged when a stop signal occurs

    stop from hard stop
        Set it to True to disable the counter when a hardware stop signal 
        is received. Set to False to maintain the counter enabled even after a
        hardware stop signal is received.

    To be used with methods :meth:`P201.get_counter_config` and
    :meth:`P201.set_counter_config`
    """

    _FLAG_MAP = { 'clock_source':              (CtClockSrc,     CT2_CONF_CMPT_CLK_MSK),
                  'gate_source':               (CtGateSrc,      CT2_CONF_CMPT_GATE_MSK),
                  'hard_start_source':         (CtHardStartSrc, CT2_CONF_CMPT_HSTART_MSK),
                  'hard_stop_source':          (CtHardStopSrc,  CT2_CONF_CMPT_HSTOP_MSK),
                  'reset_from_hard_soft_stop': (bool,           CT2_CONF_CMPT_RESET_MSK),
                  'stop_from_hard_stop':       (bool,           CT2_CONF_CMPT_STOP_MSK), }

    def __setitem__(self, key, value):
        klass, mask = self._FLAG_MAP[key]
        if not isinstance(value, klass):
            raise TypeError("{0} must be instance of {1}".format(key, klass.__name__ ))
        if key in ('reset_from_hard_soft_stop', 'stop_from_hard_stop'):
            super(CtConfig, self).__setitem__(key, value)
        else:
            self.value = (self.value & NOT(mask)) | value.value


class TriggerInterrupt(BaseParam):
    """
    Trigger interrupt information.

    To be used with methods :meth:`P201.get_channels_interrupts` and
    :meth:`P201.set_channels_interrupts`.

    Also the result of :meth:`P201.get_interrupts` and 
    :meth:`P201.acknowledge_interrupt`.
    """
    _FLAG_MAP = { 'rising': (bool, 1 << 0),
                  'falling': (bool, 1 << 16) }


class P201:
    """
    P201 card class
    """

    #: list of valid card counters
    COUNTERS = range(1, 13)

    #: list of valid card channels
    CHANNELS = range(1, 11)

    #: list of valid card input channels
    INPUT_CHANNELS = range(1,11)

    #: list of valid card ouput channels
    OUTPUT_CHANNELS = range(9, 11)

    def __init__(self, address="/dev/p201"):
        self.__log = logging.getLogger("P201." + address)
        self.__address = address
        self.__dev = None
        self.connect(address)

    def __str__(self):
        address = self.__address or ""
        return "{0}({1})".format(self.__class__.__name__, address)

    def __repr__(self):
        return str(self)

    def __ioctl(self, op, *args, **kwargs):
        try:
            fcntl.ioctl(self.fileno(), op[0], *args, **kwargs)
            self.__log.debug("ioctl %020s", op[1])
        except (IOError, OSError) as exc:
            if exc.errno in op[2]:
                raise CT2Exception("{0} error: {1}".format(op[1], 
                                                           op[2][exc.errno]))
            else:
                raise

    def _read_offset(self, offset):
        result = preadn(self.fileno(), offset, n=CT2_REG_SIZE)
        iresult = struct.unpack("I", result)[0]
        return iresult

    def _read_offset_array(self, offset, nb_reg=1):
        result = preadn(self.fileno(), offset, n=CT2_REG_SIZE*nb_reg)
        import numpy
        return numpy.frombuffer(result, dtype=numpy.uint32)

    def _write_offset(self, offset, ivalue):
        """ """
        svalue = struct.pack("I", ivalue)
        return pwrite(self.fileno(), svalue, offset)

    def _write_offset_array(self, offset, array):
        return pwrite(self.fileno(), array.tostring(), offset)

    @property
    def address(self):
        return self.__address

    def connect(self, address):
        if address is None:
            self.disconnect()
        else:
            if self.__dev:
                self.__log.info("connecting card to %s", address)
            self.__dev = open(address, "rwb+", 0)
            self.__exclusive = False

    def disconnect(self):
        if self.__dev:
            self.__dev.close()
        self.__dev = None
        self.__exclusive = False

    def fileno(self):
        """
        internal card file descriptor (don't use this member directly on your
        code)
        """
        if self.__dev is None:
            raise CT2Exception("Card not connected to device")
        return self.__dev.fileno()

    def request_exclusive_access(self):
        """
        Request exclusive access to the card. Nothing happens if the card
        has already exclusive access.

        :raises CT2Exception: if fails to get exclusive access
        """
        self.__ioctl(CT2_IOC_QXA)
        self.__exclusive = True

    def relinquish_exclusive_access(self):
        """
        Relinquish exclusive access. Always succeeds.
        """
        self.__ioctl(CT2_IOC_LXA)
        self.__exclusive = False

    def has_exclusive_access(self):
        """
        Returns True if this card object has exclusive access or False otherwise
        
        :return: True if this card object has exclusive access or False otherwise
        :rtype: bool
        """
        return self.__exclusive

    def reset(self):
        """
        Resets the card.

        :raises CT2Exception: if fails to reset the card
        """
        self.__ioctl(CT2_IOC_DEVRST)

    def enable_interrupts(self, fifo_size):
        """
        Enable card interrupts with the given number of FIFO entries

        :param fifo_size: FIFO depth (number of FIFO entries)
        :type fifo_size: int
        
        :raises CT2Exception: if fails to enable interrupts
        """
        self.__ioctl(CT2_IOC_EDINT, fifo_size)

    def disable_interrupts(self):
        """
        Disables the card interrupts
        """
        self.__ioctl(CT2_IOC_DDINT)

    def acknowledge_interrupt(self):
        """
        Acknowledge interrupt.

        The result is a tuple of 2 elements containing: 

          * a tuple of 5 elements containing:
            
            * channels rising and/or falling edge triggered interrupts
              (dict<int: bool>)
            * counters stop triggered interrupt (dict<int: bool>)
            * DMA transfer interrupt enabled (bool)
            * FIFO half full interrupt enabled (bool)
            * FIFO transfer error or too close DMA trigger enabled (bool)
          * time stamp (seconds)

        Active elements mean that *at least* one such notification was 
        delivered. If no new interrupt notification occurred since last call
        the time stamp contains the time the value of the value of the 
        interrupt status in the interrupt notification storage was last read.
        Otherwise, the time stamp corresponds to the the time the interrupt
        status was last updated is saved.

        :return: 
            channels, counters, DMA, FIFO and error interrupt information plus 
            time stamp
        :rtype: 
            tuple( tuple(dict<int: class:`TriggerInterrupt`>, 
            dict<int: bool>, bool, bool, bool), float)
        """
        data = ct2_in()
        self.__ioctl(CT2_IOC_ACKINT, ctypes.addressof(data))
        t = data.stamp.tv_sec + data.stamp.tv_nsec * 1E-9
        return self.__decode_ctrl_it(data.ctrl_it), t

    def read_reg(self, register_name):
        """
        Read from the specified register and return a 32bit integer

        **Low level call**.

        :param register_name: name of the register (case insensitive)
        :type register_name: str
        :return: the content of the register. Interpret as a 32bit unsigned integer
        :rtype: int

        :raises OSError: in case the operation fails
        """
        register_name = register_name.upper()
        offset = CT2_R_DICT[register_name][0]
        iresult = self._read_offset(offset)
        self.__log.debug(" read %020s (addr=%06s) = %010s", register_name, 
                         hex(offset), hex(iresult))
        return iresult

    def write_reg(self, register_name, ivalue):
        """
        Write from the specified register a given integer value. The value is
        interpreted as a 32bit unsigned integer

        **Low level call**.

        :param register_name: name of the register (case insensitive)
        :type register_name: str
        :param ivalue: value to write
        :type ivalue: int

        :raises OSError: in case the operation fails
        """
        register_name = register_name.upper()
        offset = CT2_R_DICT[register_name][0]
        self.__log.debug("write %020s (addr=%06s, value=%010s)", register_name,
                         hex(offset), hex(ivalue))
        return self._write_offset(offset, ivalue)

    def software_reset(self):
        """
        Does a software reset on the card.

        :raises OSError: in case the operation fails
        """
        self.write_reg("COM_GENE", 1 << 7)

    def get_general_status(self):
        """
        Returns the general card status as a tuple of two elements:
        - card id (int)
        - AMCC fifo status (:class:`AMCCFIFOStatus`)

        :return: the general card status
        :rtype: tuple<int, :class:`AMCCFIFOStatus`>
        """
        result = self.read_reg("CTRL_GENE")
        card_id = (result & CT2_CTRL_GENE_CARDN_MSK) >> CT2_CTRL_GENE_CARDN_OFF
        return card_id, AMCCFIFOStatus(result)

    def get_output_channels_level(self):
        """
        Returns the NIM/TTL level of all output channels (9 and 10)

        :return: the NIM/TTL level of all output channels (9 and 10)
        :rtype: dict<int: :class:`Level`>

        :raises OSError: in case the operation fails
        """
        register = self.read_reg("NIVEAU_OUT")
        result, mask = {}, ((1 << 8) | (1 << 24))
        for i, channel in enumerate(self.OUTPUT_CHANNELS):
            level = Level.DISABLE
            reg = (register >> i) & mask
            TTL, NIM = reg & (1 << 8), reg & (1 << 24)
            if TTL:
                if NIM:
                    level = Level.AUTO
                else:
                    level = Level.TTL
            else:
                if NIM:
                    level = Level.NIM
                else:
                    level = Level.DISABLE
            
            result[channel] = level
        return result

    def set_output_channels_level(self, output_level):
        """
        Sets output channels level (disable, TTL or NIM)

        .. warning::
            non specified output channels will have their level set to disable

        :param output_level:
            dictionary where keys are output channel numbers and value is
            an instance of :class:`Level` representing the channel level
        :type output_level: dict<int: :class:`Level`>

        :raises OSError: in case the operation fails
        """
        register = 0
        for i, channel in enumerate(self.OUTPUT_CHANNELS):
            level = output_level.get(channel, Level.DISABLE)
<<<<<<< HEAD
            if level == Level.UNKNOWN:
                raise ValueError("Invalid level UNKNOWN for channel %d" % channel)
            elif level == Level.AUTO:
                raise ValueError("Invalid level for output channel %d: " \
                                     "output channels cannot have AUTO level" % channel)
=======
            if level == Level.TTL_NIM:
                raise ValueError("Invalid level TTL and NIM for output channel %d" % channel)
>>>>>>> a3797e8f
            elif level == Level.TTL:
                register |= (1 << 8) << i
            elif level == Level.NIM:
                register |= (1 << 24) << i
            else:
                pass
        self.write_reg("NIVEAU_OUT", register)

    def get_input_channels_level(self):
        """
        Returns the NIM/TTL input level of all channels

        :return: the NIM/TTL input level of all channels
        :rtype: dict<int: :class:`Level`>

        :raises OSError: in case the operation fails
        """
        register = self.read_reg("NIVEAU_IN")
        result, mask = {}, ((1 << 0) | (1 << 16))
        for i, channel in enumerate(self.CHANNELS):
            level = Level.DISABLE
            TTL = register & (1 << i)
            NIM = register & (1 << 16 << i)
            if TTL:
                if NIM:
                    level = Level.AUTO
                else:
                    level = Level.TTL
            else:
                if NIM:
                    level = Level.NIM
                else:
                    level = Level.DISABLE
            
            result[channel] = level
        return result        

    def set_input_channels_level(self, input_level):
        register = 0
        for i, channel in enumerate(self.CHANNELS):
            level = input_level.get(channel, Level.DISABLE)
<<<<<<< HEAD
            if level == Level.UNKNOWN:
                raise ValueError("Invalid level UNKNOWN for channel %d" % channel)
            elif level == Level.AUTO:
=======
            if level == Level.TTL_NIM:
>>>>>>> a3797e8f
                register |= (1 << i) | (1 << 16 << i)
            elif level == Level.TTL:
                register |= (1 << i)
            elif level == Level.NIM:
                register |= (1 << 16 << i)
            else:
                pass
        self.write_reg("NIVEAU_IN", register)
        
    def get_output_channels_software_enable(self):
        """
        Returns the ouput channels levels as a dictionary with keys
        being channel numbers (starting in 1) and an integer (0 or 1)
        representing the channel output level

        :return: the ouput channels levels
        :rtype: dict<int: int>

        :raises OSError: in case the operation fails
        """
        register = self.read_reg("SOFT_OUT")
        result = {}
        for channel in self.OUTPUT_CHANNELS:
            result[channel] = register & (1 << (channel-1)) != 0 and 1 or 0
        return result

    def set_output_channels_software_enable(self, channels_output_level):
        """
        Sets the cards output channels level.

        .. warning::
            non specified output channels will have their level reset to 0

        :param channels_output_level:
            dictionary where key is the output channel numbers and value is
            either 0 or 1 representing the channel ouput level
        :type channels_output_level: dict<int: int>

        :raises OSError: in case the operation fails
        """
        register = 0
        for channel in self.OUTPUT_CHANNELS:
            if channels_output_level.get(channel, 0):
                register |= 1 << (channel-1)
        self.write_reg("SOFT_OUT", register)

    def get_output_channels_source(self):
        """
        Returns the current output channels source configuration

        :return: 
            dictionary where key is the output channel number and value is the 
            output channel source (instance of :class:`OutputSrc`)
        :rtype: dict<int: class:`OutputSrc>`
        """
        result = {}
        register = self.read_reg("SEL_SOURCE_OUTPUT")
        for n, channel in enumerate(self.OUTPUT_CHANNELS):
            result[channel] = OutputSrc((register >> (n*8)) & 0xFF)
        return result

    def set_output_channels_source(self, output_src):
        """
        Sets the cards ouput channels source configuration
        
        :param output_src:
            dictionary where key is the output channel number and value is the 
            ouput channel source (instance of :class:`OutputSrc`)
        :type ouput_src: dict<int: class:`OutputSrc>`
        """
        register = 0
        for n, channel in enumerate(self.OUTPUT_CHANNELS):
            src = output_src.get(channel, OutputSrc.DISABLE)
            register |= src.value << (n*8)
        self.write_reg("SEL_SOURCE_OUTPUT", register)

    def get_output_channels_filter(self):
        """
        Returns the current output channels filter configuration and polarity
        selection

        :return:
            dictionary where key is the output channel number and value is the
            filter and polarity configuration (instance of 
            :class:`FilterOutput`)
        :rtype: dict<int: class:`FilterOutput>`
        """
        result = {}
        register = self.read_reg("SEL_FILTRE_OUTPUT")
        for n, channel in enumerate(self.OUTPUT_CHANNELS):
            result[channel] = FilterOutput((register >> (n*8)) & 0xFF)
        return result

    def set_output_channels_filter(self, filter):
        """
        Sets the given ouput channels filter configuration and polarity
        selection

        :param filter: 
            dictionary where key is the channel number and value is the filter
            and polarity configuration (instance of :class:`FilterOutput`)
        :type filter: dict<int: class:`FilterOutput>`
        """
        register = 0
        for n, channel in enumerate(self.OUTPUT_CHANNELS):
            try:
                register |= filter[channel].value << (n*8)
            except KeyError:
                pass
        self.write_reg("SEL_FILTRE_OUTPUT", register)

    def get_input_channels_filter(self):
        """
        Returns the filter configuration and deglitcher enable for all input
        channels

        :return:
            dictionary where key is the input channel number and value is the
            filter configuration (instance of :class:`FilterInput`)
        :rtype: dict<int: class:`FilterInput>`
        """
        result = {}
        reg_a = self.read_reg("SEL_FILTRE_INPUT_A")
        reg_b = self.read_reg("SEL_FILTRE_INPUT_B")
        for n, channel in enumerate(self.INPUT_CHANNELS):
            if channel < 7:
                value = (reg_a >> (n*5)) & 0b11111
            else:
                value = (reg_b >> ((n-6)*5)) & 0b11111
            result[channel] = FilterInput(value)
        return result

    def set_input_channels_filter(self, filter):
        reg_a, reg_b = 0, 0
        for n, channel in enumerate(self.INPUT_CHANNELS):
            try:
                if channel < 7:
                    reg_a |= filter[channel].value << (n*5)
                else:
                    reg_b |= filter[channel].value << ((n-6)*5)
            except KeyError:
                pass
        self.write_reg("SEL_FILTRE_INPUT_A", reg_a)
        self.write_reg("SEL_FILTRE_INPUT_B", reg_b)

    def get_DMA_enable_trigger_latch(self):
        """
        Returns DMA enable and trigger source and FIFO store configuration

        :return:
            a tuple of two dictionaries. The first describes which counter
            latch signals trigger DMA. The second describes which counter
            latches are stored to FIFO when DMA is triggered
        :rtype: tuple (dict<int: bool>, dict<int: bool>)
        """
        register = self.read_reg("CMD_DMA")
        counters, latches = {}, {}
        for n, counter in enumerate(self.COUNTERS):
            counters[counter] = (register & (1 << n)) != 0
            latches[counter] = (register & (1 << n << 16)) != 0
        return counters, latches

    def set_DMA_enable_trigger_latch(self, counters=None, latches=None, 
                                     reset_fifo_error_flags=False):
        """
        Configures the DMA trigger sources and FIFO store.

        :param counters:
            a container of counters for which the latch transfer will trigger 
            DMA (can be any python container (tuple, list, set, iterator, 
            even dict. If a dictionary is given, the boolean value of each key
            will determine if enable or disable the corresponding counter latch
            trigger))
        :type counters: container (tuple, list, set, iterator, even dict.)
        :param latches:
            a container of counters latches which will be stored to FIFO on 
            a DMA trigger (can be any python container (tuple, list, set, 
            iterator, even dict. If a dictionary is given, the boolean value of
            each key will determine if enable or disable the corresponding
            counter latch trigger)
        :type latches: container (tuple, list, set, iterator, even dict.)
        
        :param reset_fifo_error_flags: 
            set to True to reset FIFO and error flags. Usually not used.
            Exists for convenience of implementation since it is in the same
            register as the rest of the DMA configuration
        :type reset_fifo_error_flags: bool
        """
        if counters is None:
            counters = ()
        elif isinstance(counters, dict):
            counters = [ c for c, yesno in counters.items() if yesno ]
        if latches is None:
            latches = ()
        elif isinstance(latches, dict):
            latches = [ l for l, yesno in latches.items() if yesno ]

        register = 0
        for counter in counters:
            register |= 1 << (counter - 1)
        for latch in latches:
            register |= 1 << (latch - 1) << 16
        if not reset_fifo_error_flags:
            register |= (1 << 31)
        self.write_reg("CMD_DMA", register)

    def reset_FIFO_error_flags(self):
        """
        Resets FIFO error flags
        """
        self.set_DMA_enable_trigger_latch(*self.get_DMA_enable_trigger_latch(),
                                           reset_fifo_error_flags=True)

    def get_FIFO_status(self):
        """
        Returns the current FIFO status

        :return: the card's current FIFO status
        :rtype: class:`FIFOStatus`
        """
        register = self.read_reg("CTRL_FIFO_DMA")
        return FIFOStatus(register)

    def get_channels_interrupts(self):
        """
        Returns the channels interrupt configuration

        :return:
            a dictionary where keys are channels (starting a 1) and value
            is an instance of :class:`TriggerInterrupt`
        :rtype: dict<int: :class:`TriggerInterrupt`>
        """
        result = {}
        register = self.read_reg("SOURCE_IT_A")
        mask = (1<<0) | (1<<16)
        for channel in self.CHANNELS:
            reg = (register >> (channel-1)) & mask
            result[channel] = TriggerInterrupt(reg)
        return result

    def set_channels_interrupts(self, channels_triggers=None):
        """
        Sets the channels interrupt selectors.

        :param channels_triggers:
            a dictionary are keys are channels (starting at 1) and value
            is an instance of :class:`TriggerInterrupt` describing which
            edge (rising, falling, both or none) will trigger the channel
            interrupt
        :type channles_triggers: dict<int: :class:`TriggerInterrupt`>
        """
        if channels_triggers is None:
            channels_triggers = {}
        register = 0
        for channel, triggers in channels_triggers.items():
            register |= triggers.value << (channel-1)
        self.write_reg("SOURCE_IT_A", register)

    def __get_source_it_b(self):
        counters = {}
        register = self.read_reg("SOURCE_IT_B")
        for counter in self.COUNTERS:
            counters[counter] = (register & 1 << (counter-1)) != 0
        dma, fifo, error = (register & (1 << 12)) != 0
        fifo_half_full = (register & (1 << 13)) != 0
        error = (register & (1 << 14)) != 0
        return counters, dma, fifo_half_full, error        

    def __set_source_it_b(self, counters=None, dma=False, fifo_half_full=False,
                          error=False):
        if counters is None:
            counters = {}
        register = 0
        for counter, trigger in counters.items():
            if trigger:
                register |= 1 << (counter-1)
        register |= (dma and 1 or 0) << 12
        register |= (fifo_half_full and 1 or 0) << 13
        register |= (error and 1 or 0) << 14
        self.write_reg("SOURCE_IT_B", register)

    def get_counters_interrupts(self):
        """
        Returns the counters interrupt configuration

        dict<int: bool>
        key: counter
        value: True if stop triggered interrupt or False otherwise
        """
        return self.__get_source_it_b()[0]

    def set_counters_interrupts(self, counters=None):
        """
        Sets the counter source interrupt configuration

        .. note:: 
            *techincal note*.This call leaves DMA and FIFO interrupt
            parameters unchanged (even though they come in the same 
            register as the counter interrupts)

        dict<int: bool>
        key: counter
        value: True if stop triggered interrupt or False otherwise
        """
        # First, make sure we leave bits 12, 13 and 14 unchanged
        # (these correspond to DMA, FIFO and error interrupts)
        dma, fifo_half_full, error = self.get_DMA_FIFO_error_interrupts()
        self.__set_source_it_b(counters, dma, fifo_half_full, error)

    def get_DMA_FIFO_error_interrupts(self):
        """
        Returns the interrupt configuration for the following possible 
        interruptions:

            - End of DMA transfer
            - FIFO half full 
            - FIFO transfer error or too close DMA triggers error

        :return:
            a tuple of three booleans representing: DMA transfer interrupt
            enabled, FIFO half full interrupt enabled and FIFO transfer error
            or too close DMA trigger enabled
        :rtype: tuple(bool, bool, bool)
        """
        return self.__get_source_it_b()[1:]

    def set_DMA_FIFO_interrupts(self, dma=False, fifo_half_full=False,
                                error=False):
        """
        Sets the interrupt configuration for the following possible 
        interruptions:

            - End of DMA transfer
            - FIFO half full 
            - FIFO transfer error or too close DMA triggers error
            
        :param dma:
            set to True to enable interrupt on end of DMA transfer
            [default: False]
        :type dma: bool
        :param fifo_half_full:
            set to True to enable interrupt on FIFO half full
            [default: False]
        :type fifo_half_full: bool
        :param error:
            set to True to enable interrupt on FIFO transfer error
            or too close DMA triggers error [default: False]
        :type eror: bool
        """
        # First, make sure we leave bits 0 to 11 unchanged
        # (these correspond to counter stop trigerred interrupts)
        register = self.read_reg("SOURCE_IT_B") & 0xFFF
        register |= (dma and 1 or 0) << 12
        register |= (fifo_half_full and 1 or 0) << 13
        register |= (error and 1 or 0) << 14
        self.write_reg("SOURCE_IT_B", register)

    def get_interrupts(self):
        """
        A convenience method to get all interrupt configuration

        The result is a tuple of 5 elements containing: 
        
            * counters stop triggered interrupt (dict<int: bool>)
            * channels rising and/or falling edge triggered interrupts
              (dict<int: class:`TriggerInterrupt`)
            * DMA transfer interrupt enabled (bool)
            * FIFO half full interrupt enabled (bool)
            * FIFO transfer error or too close DMA trigger enabled (bool)

        :return: channels, counters, DMA, FIFO and error interrupt information
        :rtype: tuple(dict<int: class:`TriggerInterrupt`>, dict<int: bool>, bool, bool, bool)
        """
        channels = get_channels_interrupts(self)
        counters, dma, fifo_half_full, error = self.__get_source_it_b()
        return channels, counters, dma, fifo_half_full, error
    
    def set_interrupts(self, channels=None, counters=None, dma=False, 
                       fifo_half_full=False, error=False):
        """
        A convenience method to configure interrupts
        """
        self.set_channels_interrupts(channels)
        self.__set_source_it_b(counters, dma, fifo_half_full, error)

    def __decode_ctrl_it(self, register):
        counters, channels = {}, {}
        for channel in self.CHANNELS:
            channels[channel] = (register & (1 << (channel -1))) != 0
        for counter in self.COUNTERS:
            counters[counter] = (register & ((1 << (counter-1)) << 12)) != 0
        dma = (register & (1 << 25)) != 0
        fifo_half_full = (register & (1 << 26)) != 0
        error = (register & (1 << 27)) != 0
        return counters, channels, dma, fifo_half_full, error

    def get_interrupts_status(self):
        """
        Returns the interrupt status

        .. warning::
            Reading out interrupt resets it and disables further interrupt. 

        """
        register = self.read_reg("CTRL_IT")
        return self.__decode_ctrl_it(register)

    def get_channels_readback(self):
        """
        Returns input and output channels readback after TTL or NIM has been selected

        :return: 
            a tuple of two items:
                * dict where key is input channel number and value is True if readback or False otherwise
                * dict where key is output channel number and value is True if readback or False otherwise
        :rtype: tuple(dict<int: bool>, dict<int: bool>)
        """
        register = self.read_reg("RD_IN_OUT")
        in_result, out_result = {}, {}
        for i, channel in enumerate(self.CHANNELS):
            in_result[channel] = (register & (1 << (i))) != 0
        for i, channel in enumerate(self.OUTPUT_CHANNELS):
            out_result[channel] = (register & (1 << (i+24))) != 0
        return in_result, out_result

    def get_clock(self):
        """
        Returns the global clock frequency

        :return: the global clock frequency
        :rtype: :class:`Clock`

        :raises OSError: in case the operation fails
        """
        result = self.read_reg("COM_GENE")
        if not (result & CT2_COM_GENE_ENAB_MSK):
            return Clock.CLK_DISABLE
        # silly: there are two possible values for 60 MHz
        if result == 0xb11011:
            result = 0xb11010
        return Clock(result)

    def set_clock(self, clock):
        """
        Sets the global card clock

        To disable the clock use :attr:`Clock.CLK_DISABLE`

        :param clock: new clock frequency
        :type clock: :class:`Clock`

        :raises OSError: in case the operation fails
        """
        self.write_reg("COM_GENE", clock.value)

    def get_counters_status(self):
        """
        Returns the card's counter status

        :return: the counters status
        :rtype: dict<int: :class:`CtsStatus`>

        :raises OSError: in case the operation fails
        """
        register = self.read_reg("RD_CTRL_CMPT")
        result, mask = {}, (1<<0) | (1<<16)
        for i, c in enumerate(self.COUNTERS):
            reg = (register >> i) & mask
            result[c] = CtStatus(reg)
        return result

    def get_counter_value(self, counter):
        """
        Returns the current value of the given counter

        :param counter: counter number (starts with 1)
        :type counter: int
        :return: counter value
        :rtype: int

        :raises OSError: in case the operation fails
        """
        offset = CT2_R_DICT["RD_CMPT_1"][0] + (counter - 1) * CT2_REG_SIZE
        return self._read_offset(offset)

    def get_counters_values(self):
        offset = CT2_R_DICT["RD_CMPT_1"][0]
        return self._read_offset_array(offset, len(self.COUNTERS))

    def get_latch_value(self, latch):
        """
        Returns the current value of the given latch

        :param latch: latch number (starts with 1)
        :type latch: int
        :return: latch value
        :rtype: int

        :raises OSError: in case the operation fails
        """
        offset = CT2_R_DICT["RD_LATCH_CMPT_1"][0] + (latch - 1) * CT2_REG_SIZE
        return self._read_offset(offset)

    def get_latches_values(self):
        offset = CT2_R_DICT["RD_LATCH_CMPT_1"][0]
        return self._read_offset_array(offset, len(self.COUNTERS))

    def set_test_reg(self, value):
        """
        Writes the given value to the test register
        :param value: the new value
        :type value: int

        :raises OSError: in case the operation fails
        """
        self.write_reg("TEST_REG", value)

    def get_test_reg(self):
        """
        Read the test register value

        :return: the test register value
        :rtype: int

        :raises OSError: in case the operation fails
        """
        return self.read_reg("TEST_REG")

    def get_counter_config(self, counter):
        """
        Returns the current configuration for the specified counter

        Example::

            >>> from bliss.controllers import ct2
            >>> p201 = ct2.P201()
            >>> print p201.get_counter_config()
            CtConfig(clock_source=CtClockSrc.CLK_100_MHz,
                     gate_source=CtGateSrc.GATE_CMPT,
                     hard_start_source=CtHardStartSrc.SOFTWARE,
                     hard_stop_source=CtHardStopSrc.SOFTWARE,
                     reset_from_hard_soft_stop=True,
                     stop_from_hard_stop=True)

        :param counter: counter number (starts with 1)
        :type counter: int
        :return: the current configuration for the specified counter
        :rtype: :class:`CtConfig`

        :raises OSError: in case the operation fails
        """
        register = self.read_reg("CONF_CMPT_{0}".format(counter))
        return CtConfig(register)

    def set_counter_config(self, counter, config):
        """
        Sets the current configuration for the specified counter

        *config* parameter can be an instance of :class:`CtConfig` or
        an integer representing the direct bit counter configuration.

        Example::

            from bliss.controllers.ct2 import P201, CtConfig

            config = CtConfig(clock_source=CtClockSrc.CLK_1_MHz,
                              gate_source=CtGateSrc.GATE_CMPT,
                              hard_start_source=CtHardStartSrc.SOFTWARE,
                              hard_stop_source=CtHardStopSrc.CT_10_EQ_CMP_10,
                              reset_from_hard_soft_stop=True,
                              stop_from_hard_stop=True)

            p201 = P201()
            p201.set_counter_config(10, config)

        :param counter: counter number (starts with 1)
        :type counter: int
        :param config: counter configuration
        :type config: :class:`CtConfig`, int

        :raises OSError: in case the operation fails
        """
        config = CtConfig(config)
        self.write_reg("CONF_CMPT_{0}".format(counter), config.value)

    def set_counters_config(self, counters_cfg):
        """
        Sets the configuration for the given counters.

        .. seealso:: :meth:`.set_counter_config`

        :param counters_cfg:
            a dictionary where keys are counters (starting with 1) and value is
            the corresponding counter configuration (instance of 
            :class:`CtConfig`)
        :type counters_cfg: dict<int: :class:`CtConfig`>
        """
        for counter, config in counters_cfg.items():
            self.set_counter_config(counter, config)

    def get_latch_sources(self, latch):
        """
        Returns the 2 counters latch sources for the given latch

        Example: for latch "C" it will give counter sources of counters 5, 6

        This is considered a *low level call* since it assumes knowledge
        of the internal card register configuration.
        For simpler interface use :meth:`~P201.get_counter_latch_sources`

        :param latch: latch name (A, B, ..., F) (case insensitive)
        :type: str

        :return:
            a dictionary where keys are counters (starting with 1) and value is
            a set of integers representing the counter(s) signals which
            will trigger a latch on the corresponding counter key.
        :rtype: dict<int: set<int>>

        :raises OSError: in case the operation fails
        """
        latch = latch.upper()
        latch_nb = ord(latch) - ord("A") + 1
        c1, c2 = 2*latch_nb-1, 2*latch_nb

        register = self.read_reg("SEL_LATCH_" + latch)

        result = {c1: set(), c2: set()}
        for bit_nb, bit in enumerate(bin(register)[-1:1:-1], 1):
            if bit == '0':
                continue
            if bit_nb <= 12:
                counter, c = bit_nb, c1
            else:
                counter, c = bit_nb - 16, c2
            counters = result[c]
            counters.add(counter)
        return result

    def set_latch_sources(self, latch, counter_sources):
        """
        Sets the latch source of signals HARD_STOP, SOFT_STOP, SOFT_DISABLE for
        the 2 counters corresponding to the given latch

        counters in *counter_sources* that don't belong to the given latch
        are ignored

        .. warning::
            relevant counter(s) which are missing from counter_sources
            will be set as non latched.
            For a non intrusive call consider using
            :meth:`~P201.set_counter_latch_sources` instead

        This is considered a *low level call* since it assumes knowledge
        of the internal card register configuration.
        For simpler interface use :meth:`~P201.set_counter_latch_sources`

        :param latch: latch name (A, B, ..., F) (case insensitive)
        :type: str
        :param counter_sources:
            a dictionary where keys are counters (starting with 1) and value is
            either a single integer or an iterator of integers representing the
            counter(s) signals which will trigger a latch on the corresponding
            counter key. The iterator can any python container (set,list, tuple,
            even dict where keys are counter numbers)
        :type counter_sources: dict<int: int|iterator>

        :return: integer representing the bits written into given latch register
        :rtype: int

        :raises OSError: in case the operation fails
        """
        latch = latch.upper()
        latch_nb = ord(latch) - ord("A") + 1
        c1, c2 = 2*latch_nb-1, 2*latch_nb

        s1, s2 = counter_sources.get(c1, ()),counter_sources.get(c2, ())
        if isinstance(s1, int):
            s1 = s1,
        if isinstance(s2, int):
            s2 = s2,

        # convert from list of counters to register bits
        source_bits = 0
        for sources, shift in ((s1, 0), (s2, 16)):
            sb = 0
            for source in sources:
                sb |= 1 << (source - 1)
            source_bits |= sb << shift

        self.write_reg("SEL_LATCH_" + latch, source_bits)
        return source_bits

    def add_latch_sources(self, latch, counter_sources):
        """*not implemented*"""
        raise NotImplementedError

    def get_counter_latch_sources(self, counter):
        """
        Returns the latch source configuration for the given counter

        :return:
            a set of integers representing the counter(s) signals which
            will trigger a latch on the given counter.
        :rtype: container

        :raises OSError: in case the operation fails
        """
        # even counter will be represented in high 16 bits part
        shift = (counter % 2 == 0) and 16 or 0

        # calculate which latch (A, B, ... F)
        latch_str = "SEL_LATCH_" + (chr(((counter-1) % 12) // 2 + ord('A')))

        reg = (self.read_reg(latch_str) >> shift) & 0x0000FFFF

        return [ct for ct, bit in enumerate(bin(reg)[-1:1:-1], 1) if bit == '1']

    def set_counter_latch_sources(self, counter, counter_sources):
        """
        Sets the latch source of signals HARD_STOP, SOFT_STOP, SOFT_DISABLE for
        the given counter.

        All other counters latch source configuration is left unchanged

        The following example will set counter 10 latch sources to be counters
        1, 2, 3 and 4. It will leave the latch source configuration off all
        other counters (including counter 9 - the latch "D" pair of counter 10)
        unchanged::

            p201.set_counter_latch_sources(10, (1, 2, 3, 4))

        :param counter: counter number (starts with 1)
        :type counter: int
        :param counter_sources:
            an iterator of integers representing the counter(s) signals which
            will trigger a latch on the corresponding counter key. It can be
            any python container (set,list, tuple, even dict where keys are
            counter numbers)
        :type counter_sources: container

        :raises OSError: in case the operation fails
        """
        if isintance(counter_sources, int):
            counter_sources = counter_sources,

        # calculate which latch (A, B, ... F)
        latch_str = "SEL_LATCH_" + (chr(((counter-1) % 12) // 2 + ord('A')))

        # even counter will be represented in high 16 bits part
        if counter % 2:
            shift = 0
            mask  = 0xFFFF0000
        else:
            shift = 16
            mask  = 0x0000FFFF

        # read register so it can be *ored* with the new counter setting
        # because each register contains info about two counters.
        # (Example: SEL_LATCH_B contains config of counters 3 and 4
        sibling_source_bits = self.read_reg(latch_str) | mask

        # convert from list of counters to register bits
        source_bits = 0
        for source in counter_sources:
            source_bits |= 1 << (source - 1)
        source_bits = (source_bits << shift) | sibling_source_bits

        self.write_reg(latch, source_bits)

    def set_counters_latch_sources(self, counter_sources):
        """
        Sets the latch source of signals HARD_STOP, SOFT_STOP, SOFT_DISABLE for
        all counters.

        Each counter can be latched by one or more sources. Sources are
        counters from 1 to 12.

        .. warning::
            All non specified counters will be set as non latched

        The following example will latch:

            - counter 1 on signals from counter 10
            - counter 2 on signals from counters 3, 4 and 5
            - counters 3 to 12 disable latch source

        ::

            p201.set_counters_latch_source({1 : 10,
                                            2 : (3, 4, 5)})

        :param counter_sources:
            a dictionary where keys are counters (starting with 1) and value is
            either a single integer or an iterator of integers representing the
            counter(s) signals which will trigger a latch on the corresponding
            counter key. The iterator can any python container (set,list, tuple,
            even dict where keys are counter numbers)
        :type counter_sources: dict<int: int|iterator>

        :raises OSError: in case the operation fails
        """
        latches = {}
        for latch in "ABCDEF":
            latches[latch] = self.set_latch_sources(latch, counter_sources)
        return latches

        # initialize map of latches
        latches = {}
        for latch in "ABCDEF":
            latches[latch] = 0

        for counter, sources in counter_sources.items():
            if isinstance(sources, int):
                sources = sources,
            source_bits = 0
            for source in sources:
                source_bits |= 1 << (source - 1)

            # even counter will be represented in high 16 bits part
            shift = (counter % 2 == 0) and 16 or 0
            source_bits = source_bits << shift

            # calculate which latch (A, B, ... F)
            latch = chr(((counter-1) % 12) // 2 + ord('A'))
            register = latches[latch]
            latches[latch] = register | source_bits
        for latch, value in latches.items():
            self.write_reg("SEL_LATCH_" + latch, value)
        return latches

    def get_counters_latch_sources(self):
        """
        Returns the latch source configuration for all counters

        :return:
            a dictionary where keys are counters (starting with 1) and value is
            a set of integers representing the counter(s) signals which
            will trigger a latch on the corresponding counter key.
        :rtype: dict<int: set<int>>

        :raises OSError: in case the operation fails
        """
        result = {}
        for latch in "ABCDEF":
            result.update(self.get_latch_sources(latch))
        return result

        # initialize map of sources
        result = {}
        for c in range(1, 13):
            result[c] = set()

        for latch in range(1, 7):
            latch_str = "SEL_LATCH_" + chr((latch-1) + ord('A'))
            register = self.read_reg(latch_str)
            c1, c2 = 2*latch-1, 2*latch
            for counter, bit in enumerate(bin(register)[-1:1:-1], 1):
                if bit == '0':
                    continue
                if counter <= 12:
                    latch_counter = c1
                else:
                    counter = counter - 16
                    latch_counter = c2
                counters = result[latch_counter]
                counters.add(counter)
                result[latch_counter] = counters
        return result

    def get_counter_comparator_value(self, counter):
        """
        Returns the given counter comparator value

        :param counter: counter number (starting at 1)
        :type counter: int
        :return: comparator value
        :rtype: int
        """        
        return self.read_reg("COMPARE_CMPT_%d" % counter)
        
    def get_counters_comparators_values(self):
        offset = CT2_R_DICT["COMPARE_CMPT_1"][0]
        return self._read_offset_array(offset, len(self.COUNTERS))

    def set_counter_comparator_value(self, counter, value):
        """
        Sets the given counter comparator value

        :param counter: counter number (starting at 1)
        :type counter: int
        :param value: comparator value
        :type value: int
        """
        self.write_reg("COMPARE_CMPT_%d" % counter, value)

    def set_counters_comparators_values(self, counters):
        for ct, value in counters.items():
            self.set_counter_comparator_value(ct, value)

    def get_input_channels_50ohm_adapter(self):
        """
        Returns the enable/disable status of the input channel 50 ohm adapter

        :return:
            a dictionary where key is the input channel number (starting at 1)
            and value is bool (set to True if 50 ohm load is to be enabled,
            or False if it is to be disabled)
        :rtype: dict<int: bool>

        :raises OSError: in case the operation fails
        """
        result = {}
        for c in range(1, 10): result[c] = True

        register = self.read_reg("ADAPT_50") & P201_ADAPT_50_UMSK
        for input, bit in enumerate(bin(register)[-1:1:-1], 1):
            result[input] = bit == '0'
        return result

    def set_input_channels_50ohm_adapter(self, inputs):
        """
        Enable/disable 50 ohm input adapter from all input channels.

        .. warning::
           non specified channels will be set as 50 ohm disabled

        :param inputs:
            a container of integers representing input channel numbers (starting
            at 1). If a dictionary is given, the boolean value of each key will
            determine if enable or disable 50 ohm adapter)

        :raises OSError: in case the operation fails
        """
        register = 0
        if not isinstance(inputs, dict):
            inputs = dict([(c, True) for c in inputs])

        for channel in self.INPUT_CHANNELS:
            value = inputs.get(channel, False)
            if not value:
                register |= 1 << (channel-1)
        self.write_reg("ADAPT_50", register)

    def set_counters_software_start(self, counters):
        register = 0
        if isinstance(counters, dict):
            counters = [c for c, start in counters.items() if start]
        for counter in counters:
            register |= 1 << (counter-1)
        self.write_reg("SOFT_START_STOP", register)    

    def set_counters_software_stop(self, counters):
        register = 0
        if isinstance(counters, dict):
            counters = [c for c, stop in counters.items() if stop]
        for counter in counters:
            register |= (1 << (counter-1)) << 16
        self.write_reg("SOFT_START_STOP", register)    
            
    def set_counters_software_start_stop(self, counters):
        """
        Software starts or stops the given counters.

        :param counters:
            dictionary where key is the counter number (starting at 1) 
            and value is bool (True means software start, False means software stop)
        :type counters: dict<int: bool>

        :raises OSError: in case the operation fails
        """
        register = 0
        for counter, action in counters.items():
            reg = 1 << (counter-1)
            if not action:
                reg = reg << 16
            register |= reg
        self.write_reg("SOFT_START_STOP", register)
    
    def trigger_counters_software_latch(self, counters):
        """
        Triggers a latch on the specified counters by software

        :param counters: 
            container of counters (starting at 1). It can be any python
            container of integers (tuple, list, set, iterable, even dict)
        """
        register = 0
        for c in counters:
            register |= 1 << (c-1)
        self.write_reg("SOFT_LATCH", register)

    def set_counters_software_enable(self, counters):
        """
        Software enables/disables *all* counters

        .. note::
            counters which are not given are disabled

        :param counters:
            dictionary where key is the counter number (starting at 1) 
            and value is bool (True means software enable, False means software disable)
        :type counters: dict<int: bool>

        :raises OSError: in case the operation fails
        """
        register = 0
        for counter, enable in counters.items():
            reg = 1 << (counter-1)
            if not enable:
                reg = reg << 16
            register |= reg
        self.write_reg("SOFT_ENABLE_DISABLE", register)

    def enable_counters_software(self, counters):
        """
        Software enables the given counters

        This is a convenience method for :meth:`set_counters_software_enable`
        
        :param counters: 
            a container of the counters to be software enabled. It can be any python
            container of integers (tuple, list, set, iterable, even dict)
        :type counters: container<int>

        :raises OSError: in case the operation fails
        """
        ct = {}
        for counter in counters:
            ct[counter] = True
        self.set_counters_software_enable(ct)

    def disable_counters_software(self, counters):
        """
        Software disables the given counters

        This is a convenience method for :meth:`set_counters_software_enable`

        :param counters: 
            a container of the counters to be software disabled. It can be any python
            container of integers (tuple, list, iterable, even dict)
        :type counters: container<int>

        :raises OSError: in case the operation fails
        """
        ct = {}
        for counter in counters:
            ct[counter] = False
        self.set_counters_software_enable(ct)


def create_fifo_mmap(card, length=None):
    # remember: need exclusive access to use FIFO
    if not card.has_exclusive_access():
        raise CT2Exception("Need exclusive access to map FIFO")
    dev_stat = os.fstat(card.fileno())
    if not stat.S_ISCHR(dev_stat.st_mode):
        raise CT2Exception("Cannot memory map FIFO: file descriptor '%s' " \
                           "does not point to a special character file")
    if length is None:
        res3_file_name = "/sys/dev/char/{0}:{1}/device/resource3".format(
            os.major(dev_stat.st_rdev),
            os.minor(dev_stat.st_rdev))
        res3_stat = os.stat(res3_file_name)
        length = res3_stat.st_size
    import mmap
    return mmap.mmap(card.fileno(), length, flags=mmap.MAP_PRIVATE, 
                     prot=mmap.PROT_READ, offset=CT2_MM_FIFO_OFF)


def create_fifo(card, length=None):
    import numpy
    return numpy.frombuffer(create_fifo_mmap(card, length), dtype=numpy.uint32)


def ct2(card_type, name):
    if "201" in card_type:
        klass = P201
        name = name and name or "/dev/p201"
    else:
        klass = C208
        name = name and name or "/dev/c208"
    return klass(name)


# -----------------------------------------------------------------------------
# Configuration helpers
# -----------------------------------------------------------------------------

COUNTER_PARAMS_SEQ = (
#      name             type              default value             label            description
    ("clock source",    (CtClockSrc,     CtClockSrc.CLK_1_25_KHz, "Clock",        "counter clock source")),
    ("gate source",     (CtGateSrc,      CtGateSrc.GATE_CMPT,     "Gate",         "counter gate source")),
    ("start source",    (CtHardStartSrc, CtHardStartSrc.SOFTWARE, "Start",        "hardware start source")),
    ("stop source",     (CtHardStopSrc,  CtHardStopSrc.SOFTWARE,  "Stop",         "hardware stop source")),
    ("latch sources",   (list,           [],                      "Latch(es)",    "counter to latch(es) on counter signals hardware stop, software stop and software disable")),
    ("reset",           (bool,           False,                   "Reset",        "reset from hardware or software stop")),
    ("stop",            (bool,           False,                   "Stop",         "stop from hardware stop")),
    ("software enable", (bool,           False,                   "Soft. enable", "software enable/disable")),
)

COUNTER_PARAMS_DICT = {}
for k, v in COUNTER_PARAMS_SEQ:
    COUNTER_PARAMS_DICT[k] = dict(name=k, type=v[0], default=v[1], label=v[2], description=v[3])


def get_counter_params():
    return __counter_params_dict

__enum_meta = {
    #   enum           optional      default
    #                  prefixes       value
    Clock:          ( ("CLK_",), Clock.CLK_DISABLE ),
    CtClockSrc:     ( ("CLK_",), CtClockSrc.CLK_1_25_KHz),
    CtGateSrc:      ( (),        CtGateSrc.GATE_CMPT),
    CtHardStartSrc: ( (),        CtHardStartSrc.SOFTWARE),
    CtHardStopSrc:  ( (),        CtHardStopSrc.SOFTWARE),
    Level:          ( (),        Level.DISABLE),
    OutputSrc:      ( ("CLK_",), OutputSrc.SOFTWARE), # maybe default should be DISABLE ?
}


def __get_from_enum(enum, name):
    if name is None:
        return __enum_meta[enum][1]
    name_u = name.upper()
    repls = ((" ", "_"), (".", "_"), ("CHANNEL", "CH"), ("CLOCK", "CLK"),
             ("CHANNEL", "CH"), ('COUNTER', 'CT'), ('EQUAL', 'EQ'),
             ('COMPARE', 'CMP'), ('MHZ', 'MHz'), ('KHZ', 'KHz'), 
             ('INVERTED', 'INV'), ('INVERT', 'INV'),)
    for orig, repl in repls:
        name_u = name_u.replace(orig, repl)
    names = [name_u] + [ prefix+name_u for prefix in __enum_meta[enum][0] ]
    for n in names:
        try:
            return getattr(enum, n)
        except AttributeError:
            pass
    else:
        raise AttributeError("{0} does not have member {1}".format(enum, name))


def __get(cfg, name, default=None, klass=None):
    value = cfg.get(name, default)
    if klass is None:
        return value
    elif issubclass(klass, enum.Enum):
        return __get_from_enum(klass, value)


def __get_card_config(name):
    from beacon.static import get_config
    config = get_config()
    card_config = config.get_config(name)
    return card_config


def create_and_configure_card(config_or_name):
    if isinstance(config_or_name, (str, unicode)):
        card_config = __get_card_config(config_or_name)
    else:
        card_config = config_or_name
    card = create_card_from_configure(card_config)
    card.request_exclusive_access()
    card.disable_interrupts()
    card.reset_FIFO_error_flags()
    card.reset()
    card.software_reset()
    configure_card(card, card_config)
    return card

                
def create_card_from_configure(config):
    """
    Create a card from the given configuration (beacon compatible)
    The card is just created with the address given by the configuration.
    It is not configured at all!

    :param config: configuration dictionary or dictionary like object
    :type config: dict
    :return: a new instance of :class:`P201`
    :rtype: :class:`P201`
    """
    return ct2(config.get("class", "P201"), config.get("address"))


def configure_card(card, config):
    """
    Configures the given card with the given configuration

    :param card: the card to be configured
    :type card: :class:`P201`
    :param config: configuration dictionary or dictionary like object
    :type config: dict
    """
    card.set_clock(__get(config, 'clock', klass=Clock))
    
    dma_int = __get(config, 'dma interrupt', False)
    fifo_hf_int = __get(config, 'fifo half full interrupt', False)
    error_int = __get(config, 'error interrupt', False)

    ct_cfgs = {}
    ct_latch_srcs = {}
    ct_sw_enables = {}
    ct_ints = {}
    ct_latch_triggers_dma = {}
    ct_fifo_dma_trigger = {}
    ct_cmpts = {}
    for counter in config.get("counters", ()):
        addr = counter['address']
        ct_cfgs[addr] = CtConfig(
            clock_source=__get(counter, "clock source", klass=CtClockSrc),
            gate_source=__get(counter, "gate source", klass=CtGateSrc),
            hard_start_source=__get(counter, "start source", klass=CtHardStartSrc),
            hard_stop_source=__get(counter, "stop source", klass=CtHardStopSrc),
            reset_from_hard_soft_stop=__get(counter, "reset", False),
            stop_from_hard_stop=__get(counter, "stop", False))

        ct_latch_srcs[addr] = __get(counter, "latch sources", ())
        
        ct_sw_enables[addr] = __get(counter, "software enable", False)

        ct_ints[addr] =  __get(counter, "interrupt", False)

        ct_latch_triggers_dma[addr] = __get(counter, "latch triggers dma", False)

        ct_fifo_dma_trigger[addr] = __get(counter, "fifo on dma trigger", False)

        cmpt = __get(counter, "comparator")
        if cmpt is not None:
            ct_cmpts[addr] = cmpt

    ch_50_ohms = {}
    ch_ints = {}
    ch_in_levels = {}
    ch_in_readbacks = {}
    ch_out_levels = {}
    ch_out_sw = {}
    ch_out_srcs = {}
    ch_out_filters = {}
    ch_out_readbacks = {}
    for channel in config.get("channels", ()):
        addr = channel['address']
        ints = __get(channel, "interrupt", "").lower()
        ch_ints[addr] = TriggerInterrupt(rising="rising" in ints,
                                         falling="falling" in ints)
        if channel in card.INPUT_CHANNELS:
            inp = channel.get('input')
            if inp is not None:
                ch_50_ohms[addr] = __get(inp, "50 ohm", False)
                ch_in_readbacks[addr] = __get(inp, "readback", False)
                level = __get(inp, "level", "").upper()
                try:
                    level = Level[level]
                except KeyError:
                    level = Level.DISABLE
                ch_in_levels[addr] = level
        
        if channel in card.OUTPUT_CHANNELS:
            inp = channel.get('input')
            if out is not None:
                ch_out_levels[addr] = __get(out, "level", "DISABLE",
                                            klass=Level)
                ch_out_sw[addr] = __get(out, "software enable", False)
                ch_out_srcs[addr] = __get(out, "source", klass=OutputSrc) 
                f_clk = __get(out, "filter clock", klass=FilterClock)
                f_enable = __get(out, "filter enable", False)
                f_polarity = __get(out, "filter polarity", 0)
                ch_out_filters[addr] = FilterOutput(clock=f_clk,
                                                    enable=f_enable,
                                                    polarity=f_polarity)
                ch_out_readbacks[addr] = __get(out, "readback", False)

    card.set_input_channels_50ohm_adapter(ch_50_ohms)
    card.set_input_channels_level(ch_in_levels)

    card.set_output_channels_level(ch_out_levels)
    card.set_output_channels_software_enable(ch_out_sw)
    card.set_output_channels_source(ch_out_srcs)
    card.set_output_channels_filter(ch_out_filters)

#    card.set_channels_readback(ch_in_readbacks, ch_out_readbacks)

    card.set_counters_config(ct_cfgs)
    card.set_counters_latch_sources(ct_latch_srcs)
    card.set_DMA_enable_trigger_latch(counters=ct_latch_triggers_dma,
                                      latches=ct_fifo_dma_trigger)
    card.set_counters_software_enable(ct_sw_enables)
    card.set_counters_comparators_values(ct_cmpts)

    card.set_interrupts(ch_ints, ct_ints, dma_int, fifo_hf_int, error_int)


def epoll(card):
    card.enable_interrupts(100)
    try:
        poll = select.epoll()
        poll.register(card, select.EPOLLIN | select.EPOLLHUP | select.EPOLLERR)
        stop = False
        while not stop:
            events = poll.poll(timeout=1)
            if not events:
                print("poll loop")
                continue
            for fd, event in events:
                if event & (select.EPOLLHUP):
                    print("epoll hang up event on {0}, bailing out".format(fd))
                    stop = True
                elif event & (select.EPOLLERR):
                    print("epoll error event on {0}, bailing out".format(fd))
                    stop = True
                else:
                    print("epoll event {0} on {1}".format(event, fd))
    finally:
        card.disable_interrupts()


def py_select(card):
    raise NotImplementedError


def gevent_select(card):
    raise NotImplementedError


def main():
    #logging.basicConfig(level=logging.DEBUG)

    def out(msg):
        sys.stdout.write(msg)
        sys.stdout.flush()

    p201 = P201()
    p201.request_exclusive_access()
    p201.reset()
    p201.software_reset()

    # internal clock 40 Mhz
    p201.set_clock(Clock.CLK_100_MHz)

    # channel 10 output: counter 10 gate envelop
    p201.set_output_channels_level({10: Level.TTL})

    # no 50 ohm adapter
    p201.set_input_channels_50ohm_adapter({})

    # channel 9 and 10: no filter, no polarity
    p201.set_output_channels_filter({})
    
    # channel 10 output: counter 10 gate envelop
    p201.set_output_channels_source({10: OutputSrc.CT_10_GATE})

    # Internal clock to 1 Mhz [1us], Gate=1, Soft Start, HardStop on CMP,
    # Reset on Hard/SoftStop, Stop on HardStop
    ct10_config = CtConfig(clock_source=CtClockSrc.CLK_1_MHz,
                           gate_source=CtGateSrc.GATE_CMPT,
                           hard_start_source=CtHardStartSrc.SOFTWARE,
                           hard_stop_source=CtHardStopSrc.CT_10_EQ_CMP_10,
                           reset_from_hard_soft_stop=True,
                           stop_from_hard_stop=True)
    p201.set_counter_config(10, ct10_config)

    # Latch on Counter 10 HardStop
    p201.set_counters_latch_sources({10: 10})

    # Counter 10 will count 1 sec
    p201.set_counter_comparator_value(10, 1000*1000)

    started, start_count = False, 0
    while not started:
        # SoftStart on Counter 10
        start_count += 1
        if start_count > 10:
            print("failed to start after 10 atempts" )
            break
        p201.set_counters_software_start_stop({10: True})
        status = p201.get_counters_status()
        started = status[10].run

    if start_count > 1:
        logging.warning("took %d times to start", start_count)

    if started:
        print("Started!")
        import time
        while True:
            time.sleep(0.1)
            counter = p201.get_counter_value(10)
            latch = p201.get_latch_value(10)
            status = p201.get_counters_status()
            if not status[10].run:
                break
            msg = "\r%07d %07d" % (counter, latch)
            out(msg)
        print("\n%07d %07d" % (counter, latch))

    p201.disable_counters_software((10,))

    import pprint
    pprint.pprint(p201.get_counters_status())
    p201.relinquish_exclusive_access()

    return p201


if __name__ == "__main__":
    main()<|MERGE_RESOLUTION|>--- conflicted
+++ resolved
@@ -204,13 +204,8 @@
     DISABLE       = 0b00
     TTL           = 0b01
     NIM           = 0b10
-<<<<<<< HEAD
     AUTO          = 0b11
-    UNKNOWN       = 0xFF
-=======
-    TTL_NIM       = 0b11
-
->>>>>>> a3797e8f
+
 
 #==========================================================================
 #                           Register Definitions
@@ -2037,16 +2032,9 @@
         register = 0
         for i, channel in enumerate(self.OUTPUT_CHANNELS):
             level = output_level.get(channel, Level.DISABLE)
-<<<<<<< HEAD
-            if level == Level.UNKNOWN:
-                raise ValueError("Invalid level UNKNOWN for channel %d" % channel)
-            elif level == Level.AUTO:
+            if level == Level.AUTO:
                 raise ValueError("Invalid level for output channel %d: " \
                                      "output channels cannot have AUTO level" % channel)
-=======
-            if level == Level.TTL_NIM:
-                raise ValueError("Invalid level TTL and NIM for output channel %d" % channel)
->>>>>>> a3797e8f
             elif level == Level.TTL:
                 register |= (1 << 8) << i
             elif level == Level.NIM:
@@ -2088,13 +2076,7 @@
         register = 0
         for i, channel in enumerate(self.CHANNELS):
             level = input_level.get(channel, Level.DISABLE)
-<<<<<<< HEAD
-            if level == Level.UNKNOWN:
-                raise ValueError("Invalid level UNKNOWN for channel %d" % channel)
-            elif level == Level.AUTO:
-=======
-            if level == Level.TTL_NIM:
->>>>>>> a3797e8f
+            if level == Level.AUTO:
                 register |= (1 << i) | (1 << 16 << i)
             elif level == Level.TTL:
                 register |= (1 << i)
