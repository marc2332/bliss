#!/usr/bin/env python
# -*- coding:utf-8 -*-
import bliss
import bliss.config.motors as bliss_config
import bliss.common.log
import PyTango
import traceback
import TgGevent
import sys
import os
import time
import types

import bliss.common.log as elog


class BlissAxisManager(PyTango.Device_4Impl):

    def __init__(self, cl, name):
        PyTango.Device_4Impl.__init__(self, cl, name)
        self.debug_stream("In __init__()")
        self.init_device()

    def delete_device(self):
        self.debug_stream("In delete_device() of controller")

    def init_device(self):
        self.debug_stream("In init_device() of controller")
        self.get_device_properties(self.get_device_class())


class BlissAxisManagerClass(PyTango.DeviceClass):

    #    Class Properties
    class_property_list = {
    }

    #    Device Properties
    device_property_list = {
        'config_file':
        [PyTango.DevString,
         "Path to the configuration file",
         []],
    }


# Device States Description
# ON : The motor powered on and is ready to move.
# MOVING : The motor is moving
# FAULT : The motor indicates a fault.
# ALARM : The motor indicates an alarm state for example has reached
# a limit switch.
# OFF : The power on the moror drive is switched off.
# DISABLE : The motor is in slave mode and disabled for normal use
class BlissAxis(PyTango.Device_4Impl):

    def __init__(self, cl, name):
        PyTango.Device_4Impl.__init__(self, cl, name)

        self._axis_name = name.split('/')[-1]
        self._ds_name = name
        self.debug_stream("In __init__()")
        self.init_device()

    def delete_device(self):
        self.debug_stream("In delete_device() of axis")

    def init_device(self):
        self.debug_stream("In init_device() of axis")
        self.get_device_properties(self.get_device_class())

        # -v1
        self.info_stream("INFO STREAM ON ++++++++++++++++++++++++++")
        self.warn_stream("WARN STREAM ON ++++++++++++++++++++++++++")
        self.error_stream("ERROR STREAM ON ++++++++++++++++++++++++++")
        self.fatal_stream("FATAL STREAM ON ++++++++++++++++++++++++++")

        # -v3 (-v == -v4)
        self.debug_stream("DEBUG STREAM ON ++++++++++++++++++++++++++")

        try:
            self.axis = TgGevent.get_proxy(bliss.get_axis, self._axis_name)
        except:
            self.set_status(traceback.format_exc())

        self.debug_stream("axis found : %s" % self._axis_name)

        self.once = False

        self._init_time = time.time()
        self._t = time.time()

        self.attr_Home_position_read = 0.0
        self.attr_StepSize_read = 0.0
        self.attr_Steps_per_unit_read = 0.0
        self.attr_Acceleration_read = 1.0

        """
        self.attr_Steps_read = 0
        self.attr_Position_read = 0.0
        self.attr_Measured_Position_read = 0.0
        self.attr_Backlash_read = 0.0
        self.attr_HardLimitLow_read = False
        self.attr_HardLimitHigh_read = False
        self.attr_PresetPosition_read = 0.0
        self.attr_FirstVelocity_read = 0.0
        self.attr_Home_side_read = False
        """

    def always_executed_hook(self):
        self.debug_stream("In always_excuted_hook()")

        # here instead of in init_device due to (Py?)Tango bug :
        # device does not really exist in init_device... (Cyril)
        if not self.once:
            try:
                # Initialises "set values" of attributes.

                # Position
                attr = self.get_device_attr().get_attr_by_name("Position")
                attr.set_write_value(self.axis.position())

                # Velocity
                attr = self.get_device_attr().get_attr_by_name("Velocity")
                attr.set_write_value(self.axis.velocity())
            except:
                elog.exception(
                    "Cannot set one of the attributes write value")
            finally:
                self.once = True

    def dev_state(self):
        """ This command gets the device state (stored in its device_state
        data member) and returns it to the caller.

        :param : none
        :type: PyTango.DevVoid
        :return: Device state
        :rtype: PyTango.CmdArgType.DevState """
        self.debug_stream("In dev_state()")
        argout = PyTango.DevState.UNKNOWN

        try:
            _state = self.axis.state()
            if _state == bliss.common.axis.READY:
                self.set_state(PyTango.DevState.ON)
            elif _state == bliss.common.axis.MOVING:
                self.set_state(PyTango.DevState.MOVING)
            else:
                self.set_state(PyTango.DevState.FAULT)
                self.set_status("BlissAxisManager axis not READY nor MOVING...")
        except:
            self.set_state(PyTango.DevState.FAULT)
            self.set_status(traceback.format_exc())

        if argout != PyTango.DevState.ALARM:
            PyTango.Device_4Impl.dev_state(self)

        # print "dev_state %s" % self.get_state()
        return self.get_state()

    def read_Steps_per_unit(self, attr):
        self.debug_stream("In read_Steps_per_unit()")
        attr.set_value(self.axis.steps_per_unit())

    def write_Steps_per_unit(self, attr):
        self.debug_stream("In write_Steps_per_unit()")
        # data = attr.get_write_value()
        elog.debug("Not implemented")

    def read_Steps(self, attr):
        self.debug_stream("In read_Steps()")
        _spu = float(self.axis.steps_per_unit())
        _steps = _spu * self.axis.position()
        attr.set_value(int(round(_steps)))

#    def write_Steps(self, attr):
#        self.debug_stream("In write_Steps()")
#        data=attr.get_write_value()

    def read_Position(self, attr):
        self.debug_stream("In read_Position()")
        if self.axis.is_moving():
            quality = PyTango.AttrQuality.ATTR_CHANGING
        else:
            quality = PyTango.AttrQuality.ATTR_VALID
        _t = time.time()
<<<<<<< HEAD

        attr.set_value(self.axis.position())
        # Updates "Write value" of Position attribute
        attr.set_write_value(self.axis.position())

=======
        attr.set_value_date_quality(self.axis.position(), time.time(), quality)
>>>>>>> 35c3868f
        _duration = time.time() - _t
        if _duration > 0.05:
            print "{%s} read_Position : duration seems too long : %5.3g ms" % \
                (self._ds_name, _duration * 1000)

    def write_Position(self, attr):
        """
        Sends movement command to BlissAxisManager axis.
        NB : take care to call WaitMove before sending another movement
        self.write_position_wait is a device property (False by default).
        """
        self.debug_stream("In write_Position()")
        # self.axis.move(attr.get_write_value(), wait=False)
        # self.axis.move(attr.get_write_value(), wait=True)

        self.set_state(PyTango.DevState.MOVING)
        self.axis.move(attr.get_write_value(), wait=self.write_position_wait)
        self.set_state(PyTango.DevState.ON)

    def is_Position_allowed(self, req_type):
        try:
            if req_type == PyTango.AttReqType.WRITE_REQ:
                if self.get_state() == "MOVING":
                    return False
                else:
                    return True
            else:
                return True
        except:
            print traceback.format_exc()

    def read_Measured_Position(self, attr):
        self.debug_stream("In read_Measured_Position()")
        _t = time.time()
        attr.set_value(self.axis.measured_position())
        _duration = time.time() - _t

        if _duration > 0.01:
            print "{%s} read_Measured_Position : duration seems too long : %5.3g ms" % \
                (self._ds_name, _duration * 1000)

    def read_Acceleration(self, attr):
        try:
            _acc = self.axis.acceleration()
            self.debug_stream("In read_Acceleration(%f)" % float(_acc))
            attr.set_value(_acc)
        except:
            elog.error("Unable to read acceleration for axis %s" % self.axis.name(),
                       raise_exception=False)

    def write_Acceleration(self, attr):
        try:
            data = float(attr.get_write_value())
            self.debug_stream("In write_Acceleration(%f)" % data)
            self.axis.acceleration(data)
        except:
            elog.error("Unable to write acceleration (%g uu/s2) for axis %s" % (data, self.axis.name()),
                       raise_exception=False)

    def read_AccTime(self, attr):
        try:
            self.debug_stream("In read_AccTime()")
            _acc_time = self.axis.acctime()
            self.debug_stream("In read_AccTime(%f)" % float(_acc_time))
            attr.set_value(_acc_time)
        except:
            elog.exception("Unable to read acc_time for axis %s" % self.axis.name())

    def write_AccTime(self, attr):
        try:
            data = float(attr.get_write_value())
            self.axis.acctime(data)
            self.debug_stream("In write_AccTime(%f)" % float(data))
        except:
            elog.exception("Unable to write acc_time (%g s) for axis %s" % (data, self.axis.name()))

    def read_Velocity(self, attr):
        _vel = self.axis.velocity()
        attr.set_value(_vel)
        self.debug_stream("In read_Velocity(%g)" % _vel)

    def write_Velocity(self, attr):
        data = float(attr.get_write_value())
        self.debug_stream("In write_Velocity(%g)" % data)
        self.axis.velocity(data)

    def read_Backlash(self, attr):
        self.debug_stream("In read_Backlash()")
        attr.set_value(self.attr_Backlash_read)

    def write_Backlash(self, attr):
        self.debug_stream("In write_Backlash()")
        # data = attr.get_write_value()

    def read_Home_position(self, attr):
        self.debug_stream("In read_Home_position()")
        attr.set_value(self.attr_Home_position_read)

    def write_Home_position(self, attr):
        self.debug_stream("In write_Home_position()")
        data = float(attr.get_write_value())
        self.attr_Home_position_read = data

    def read_HardLimitLow(self, attr):
        self.debug_stream("In read_HardLimitLow()")
        attr.set_value(self.attr_HardLimitLow_read)

    def read_HardLimitHigh(self, attr):
        self.debug_stream("In read_HardLimitHigh()")
        attr.set_value(self.attr_HardLimitHigh_read)

    def read_PresetPosition(self, attr):
        self.debug_stream("In read_PresetPosition()")
        attr.set_value(self.attr_PresetPosition_read)

    def write_PresetPosition(self, attr):
        self.debug_stream("In write_PresetPosition()")
        # data = attr.get_write_value()

    def read_FirstVelocity(self, attr):
        self.debug_stream("In read_FirstVelocity()")
        attr.set_value(self.attr_FirstVelocity_read)

    def write_FirstVelocity(self, attr):
        self.debug_stream("In write_FirstVelocity()")
        # data = attr.get_write_value()

    def read_Home_side(self, attr):
        self.debug_stream("In read_Home_side()")
        attr.set_value(self.attr_Home_side_read)

    def read_StepSize(self, attr):
        self.debug_stream("In read_StepSize()")
        attr.set_value(self.attr_StepSize_read)

    def write_StepSize(self, attr):
        self.debug_stream("In write_StepSize()")
        data = attr.get_write_value()
        self.attr_StepSize_read = data
        attr.set_value(data)

    def read_attr_hardware(self, data):
        pass
        # self.debug_stream("In read_attr_hardware()")

    """
    Motor command methods
    """
    def On(self):
        """ Enable power on motor

        :param :
        :type: PyTango.DevVoid
        :return:
        :rtype: PyTango.DevVoid """
        self.debug_stream("In On()")
        self.axis.on()

        if self.axis.state() == "READY":
            self.set_state(PyTango.DevState.ON)
        else:
            self.set_state(PyTango.DevState.FAULT)
            self.set_status("ON command was not executed as expected.")

    def Off(self):
        """ Disable power on motor

        :param :
        :type: PyTango.DevVoid
        :return:
        :rtype: PyTango.DevVoid """
        self.debug_stream("In Off()")
        self.axis.off()
        if self.axis.state() == "OFF":
            self.set_state(PyTango.DevState.OFF)
        else:
            self.set_state(PyTango.DevState.FAULT)
            self.set_status("OFF command was not executed as expected.")

    def GoHome(self):
        """ Move the motor to the home position given by a home switch.

        :param :
        :type: PyTango.DevVoid
        :return:
        :rtype: PyTango.DevVoid """
        self.debug_stream("In GoHome(%f)" % self.attr_Home_position_read)
        self.axis.home(self.attr_Home_position_read, wait=False)

    def Abort(self):
        """ Stop immediately the motor

        :param :
        :type: PyTango.DevVoid
        :return:
        :rtype: PyTango.DevVoid """
        self.debug_stream("In Abort()")
        self.axis.stop()

    def StepUp(self):
        """ perform a relative motion of ``stepSize`` in the forward
         direction.  StepSize is defined as an attribute of the
         device.

        :param :
        :type: PyTango.DevVoid
        :return:
        :rtype: PyTango.DevVoid """
        self.debug_stream("In StepUp()")

    def StepDown(self):
        """ perform a relative motion of ``stepSize`` in the backward
         direction.  StepSize is defined as an attribute of the
         device.

        :param :
        :type: PyTango.DevVoid
        :return:
        :rtype: PyTango.DevVoid """
        self.debug_stream("In StepDown()")

    def GetInfo(self):
        """ provide information about the axis.

        :param :
        :type: PyTango.DevVoid
        :return:
        :rtype: PyTango.DevString """
        self.debug_stream("In GetInfo()")
        return self.axis.get_info()

    def ReadConfig(self, argin):
        return self.axis.config().get(argin)

    def RawWrite(self, argin):
        """ Sends a raw command to the axis. Be carefull!

        :param argin: String with command
        :type: PyTango.DevString
        :return: None
        """
        self.debug_stream("In RawWrite()")
        return self.axis.raw_write(argin)

    def RawWriteRead(self, argin):
        """ Sends a raw command to the axis and read the result.
        Be carefull!

        :param argin: String with command
        :type: PyTango.DevString
        :return: answer from controller.
        :rtype: PyTango.DevString """
        self.debug_stream("In RawWriteRead()")
        return self.axis.raw_write_read(argin)

    def WaitMove(self):
        """ Waits end of last motion

        :param :
        :type: PyTango.DevVoid
        :return:
        :rtype: PyTango.DevVoid """
        self.debug_stream("In WaitMove()")
        return self.axis.wait_move()


class BlissAxisClass(PyTango.DeviceClass):
    #    Class Properties
    class_property_list = {
    }

    #    Device Properties
    device_property_list = {
        'write_position_wait':
        [PyTango.DevBoolean,
         "Write position waits for end of motion",
         False],
    }

    #    Command definitions
    cmd_list = {
        'On':
        [[PyTango.DevVoid, "none"],
         [PyTango.DevVoid, "none"]],
        'Off':
        [[PyTango.DevVoid, "none"],
         [PyTango.DevVoid, "none"]],
        'GoHome':
        [[PyTango.DevVoid, "none"],
         [PyTango.DevVoid, "none"]],
        'Abort':
        [[PyTango.DevVoid, "none"],
         [PyTango.DevVoid, "none"]],
        'StepUp':
        [[PyTango.DevVoid, "none"],
         [PyTango.DevVoid, "none"], {'Display level': PyTango.DispLevel.EXPERT, }],
        'StepDown':
        [[PyTango.DevVoid, "none"],
         [PyTango.DevVoid, "none"], {'Display level': PyTango.DispLevel.EXPERT, }],
        'GetInfo':
        [[PyTango.DevVoid, "none"],
         [PyTango.DevString, "Info string returned by the axis"]],
        'RawWrite':
        [[PyTango.DevString, "Raw command to be send to the axis. Be carefull!"],
         [PyTango.DevVoid, "No answer"],
         {'Display level': PyTango.DispLevel.EXPERT, }],
        'RawWriteRead':
        [[PyTango.DevString, "Raw command to be send to the axis. Be carefull!"],
         [PyTango.DevString, "Answer returned by the controller"],
         {'Display level': PyTango.DispLevel.EXPERT, }],
        'WaitMove':
        [[PyTango.DevVoid, "none"],
         [PyTango.DevVoid, "none"]],
        'ReadConfig':
        [[PyTango.DevString, "Parameter name"],
         [PyTango.DevString, "Configuration value"]]
    }

    #    Attribute definitions
    attr_list = {
        'Steps_per_unit':
        [[PyTango.DevDouble,
          PyTango.SCALAR,
          PyTango.READ],
         {
             'label': "Steps per user unit",
             'unit': "steps/uu",
             'format': "%7.1f",
             # 'Display level': PyTango.DispLevel.EXPERT,
        }],
        'Steps':
        [[PyTango.DevLong,
          PyTango.SCALAR,
          PyTango.READ],
         {
             'label': "Steps",
             'unit': "steps",
             'format': "%6d",
             'description': "number of steps in the step counter\n",
        }],
        'Position':
        [[PyTango.DevDouble,
          PyTango.SCALAR,
          PyTango.READ_WRITE],
         {
             'label': "Position",
             'unit': "uu",
             'format': "%10.3f",
             'description': "The desired motor position in user units.",
        }],
        'Measured_Position':
        [[PyTango.DevDouble,
          PyTango.SCALAR,
          PyTango.READ],
         {
             'label': "Measured position",
             'unit': "uu",
             'format': "%10.3f",
             'description': "The measured motor position in user units.",
        }],
        'Acceleration':
        [[PyTango.DevDouble,
          PyTango.SCALAR,
          PyTango.READ_WRITE],
         {
             'label': "Acceleration",
             'unit': "user units/s^2",
             'format': "%10.3f",
             'description': "Acceleration of the motor in uu/s2",
             'Display level': PyTango.DispLevel.EXPERT,
        }],
        'AccTime':
        [[PyTango.DevDouble,
          PyTango.SCALAR,
          PyTango.READ_WRITE],
         {
             'label': "Acceleration Time",
             'unit': "s",
             'format': "%10.6f",
             'description': "The acceleration time of the motor (in seconds).",
             'Display level': PyTango.DispLevel.EXPERT,
        }],
        'Velocity':
        [[PyTango.DevDouble,
          PyTango.SCALAR,
          PyTango.READ_WRITE],
         {
             'label': "Velocity",
             'unit': "units/s",
             'format': "%10.3f",
             'description': "The constant velocity of the motor.",
             #                'Display level': PyTango.DispLevel.EXPERT,
        }],
        'Backlash':
        [[PyTango.DevDouble,
          PyTango.SCALAR,
          PyTango.READ_WRITE],
         {
             'label': "Backlash",
             'unit': "uu",
             'format': "%5.3f",
             'description': "Backlash to be applied to each motor movement",
             'Display level': PyTango.DispLevel.EXPERT,
        }],
        'Home_position':
        [[PyTango.DevDouble,
          PyTango.SCALAR,
          PyTango.READ_WRITE],
         {
             'label': "Home position",
             'unit': "uu",
             'format': "%7.3f",
             'description': "Position of the home switch",
             'Display level': PyTango.DispLevel.EXPERT,
        }],
        'HardLimitLow':
        [[PyTango.DevBoolean,
          PyTango.SCALAR,
          PyTango.READ],
         {
             'label': "low limit switch state",
        }],
        'HardLimitHigh':
        [[PyTango.DevBoolean,
          PyTango.SCALAR,
          PyTango.READ],
         {
             'label': "up limit switch state",
        }],
        'PresetPosition':
        [[PyTango.DevDouble,
          PyTango.SCALAR,
          PyTango.READ_WRITE],
         {
             'label': "Preset Position",
             'unit': "uu",
             'format': "%10.3f",
             'description': "preset the position in the step counter",
             'Display level': PyTango.DispLevel.EXPERT,
        }],
        'FirstVelocity':
        [[PyTango.DevDouble,
          PyTango.SCALAR,
          PyTango.READ_WRITE],
         {
             'label': "first step velocity",
             'unit': "units/s",
             'format': "%10.3f",
             'description': "number of unit/s for the first step and for \
             the move reference",
             'Display level': PyTango.DispLevel.EXPERT,
        }],
        'Home_side':
        [[PyTango.DevBoolean,
          PyTango.SCALAR,
          PyTango.READ],
         {
             'description': "indicates if the axis is below or above \
             the position of the home switch",
        }],
        'StepSize':
        [[PyTango.DevDouble,
          PyTango.SCALAR,
          PyTango.READ_WRITE],
         {
             'unit': "uu",
             'format': "%10.3f",
             'description': "Size of the relative step performed by the \
             StepUp and StepDown commands.\nThe StepSize\
             is expressed in physical unit.",
             'Display level': PyTango.DispLevel.EXPERT,
        }],
    }


def get_devices_from_server():
    # get sub devices
    fullpathExecName = sys.argv[0]
    execName = os.path.split(fullpathExecName)[-1]
    execName = os.path.splitext(execName)[0]
    personalName = '/'.join([execName, sys.argv[1]])
    db = PyTango.Database()
    result = db.get_device_class_list(personalName)

    # "result" is :  DbDatum[
    #    name = 'server'
    # value_string = ['dserver/BlissAxisManager/cyril', 'DServer',
    # 'pel/bliss/00', 'Bliss', 'pel/bliss_00/fd', 'BlissAxis']]
    # print "--------------------"
    # print result
    # print "++++++++++++++++++++"
    class_dict = {}

    for i in range(len(result.value_string) / 2):
        deviceName = result.value_string[i * 2]
        class_name = result.value_string[i * 2 + 1]
        if class_name not in class_dict:
            class_dict[class_name] = []

        class_dict[class_name].append(deviceName)

    return class_dict


def delete_bliss_axes():
    """
    Removes BlissAxisManager axis devices from the database.
    """
    db = PyTango.Database()

    bliss_axis_device_names = get_devices_from_server().get('BlissAxis')

    for _axis_device_name in bliss_axis_device_names:
        elog.info("Deleting existing BlissAxisManager axis: %s" %
                  _axis_device_name)
        db.delete_device(_axis_device_name)


def delete_unused_bliss_axes():
    """
    Removes BlissAxisManager axes that are not running.
    """
    # get BlissAxis (only from current instance).
    bliss_axis_device_names = get_devices_from_server().get('BlissAxis')
    elog.info("Axes: %r" % bliss_axis_device_names)


def main():
    try:
        delete_unused_bliss_axes()
    except:
        elog.error(
            "Cannot delete unused bliss axes.",
            raise_exception=False)

    try:
        py = PyTango.Util(sys.argv)

        log_param = [param for param in sys.argv if "-v" in param]
        if log_param:
            log_param = log_param[0]
            # print "-vN log flag found   len=%d" % len(log_param)
            if len(log_param) > 2:
                tango_log_level = int(log_param[2:])
            elif len(log_param) > 1:
                tango_log_level = 4
            else:
                print "BlissAxisManager.py - ERROR LOG LEVEL"

            if tango_log_level == 1:
                elog.level(40)
            elif tango_log_level == 2:
                elog.level(30)
            elif tango_log_level == 3:
                elog.level(20)
            else:
                elog.level(10)
        else:
            # by default : show INFO
            elog.level(20)
            tango_log_level = 0

        # elog.info("tango log level=%d" % tango_log_level)
        # elog.debug("BlissAxisManager.py debug message")
        # elog.error("BlissAxisManager.py error message", raise_exception=False)

        # Searches for bliss devices defined in tango database.
        U = PyTango.Util.instance()
        db = U.get_database()
        device_list = get_devices_from_server().get('BlissAxisManager')

        if device_list is not None:
            _device = device_list[0]
            elog.debug("BlissAxisManager.py - Found device : %s" % _device)
            _config_file = db.get_device_property(_device, "config_file")["config_file"][0]
            elog.info("BlissAxisManager.py - config file : %s" % _config_file)
            first_run = False
        else:
            elog.error("[FIRST RUN] New server never started ? -> no database entry...", raise_exception=False)
            elog.error("[FIRST RUN] NO CUSTOM COMANDS :( ", raise_exception=False)
            elog.error("[FIRST RUN] Restart DS to havec CUSTOM COMMANDS", raise_exception=False)
            first_run = True

        py.add_class(BlissAxisManagerClass, BlissAxisManager)
        # py.add_class(BlissAxisClass, BlissAxis)

        if not first_run:
            try:
                TgGevent.execute(bliss.load_cfg, _config_file)
            except:
                elog.error("error (not present or syntax error?) in reading config file : %s" %
                           _config_file, raise_exception=False)
                print traceback.format_exc()
                sys.exit(-1)

            # Get axis names defined in config file.
            axis_names = bliss_config.axis_names_list()
            elog.debug("axis names list : %s" % axis_names)

            for axis_name in axis_names:
                _axis = TgGevent.get_proxy(bliss.get_axis, axis_name)

                new_axis_class_class = types.ClassType("BlissAxisClass_%s" % axis_name, (BlissAxisClass,), {})
                new_axis_class = types.ClassType("BlissAxis_%s" % axis_name, (BlissAxis,), {})

                elog.debug("================ axis %s =========" % axis_name)

                types_conv_tab = {
                    None: PyTango.DevVoid,
                    str: PyTango.DevString,
                    int: PyTango.DevLong,
                    float: PyTango.DevDouble,
                    bool: PyTango.DevBoolean}

                # Search and adds custom commands.
                _cmd_list = _axis.custom_methods_list()
                elog.debug("'%s' custom commands:" % axis_name)

                new_axis_class_class.cmd_list = dict(BlissAxisClass.cmd_list)

                for (fname, (t1, t2)) in _cmd_list:
                    # ugly verison by CG...
                    # NOTE: MG has not benn involved in such crappy code (but it quite works :) )
                    setattr(new_axis_class, fname, getattr(_axis, fname))

                    tin = types_conv_tab[t1]
                    tout = types_conv_tab[t2]

                    new_axis_class_class.cmd_list.update({fname: [[tin, ""], [tout, ""]]})

                    elog.debug("   %s (in: %s, %s) (out: %s, %s)" % (fname, t1, tin, t2, tout))

                py.add_class(new_axis_class_class, new_axis_class)

        U.server_init()

    except PyTango.DevFailed:
        print traceback.format_exc()
        elog.exception(
            "Error in server initialization")
        sys.exit(0)

    try:
        bliss_admin_device_names = get_devices_from_server().get('BlissAxisManager')

        if bliss_admin_device_names:
            blname, server_name, device_number = bliss_admin_device_names[
                0].split('/')

            for axis_name in bliss_config.axis_names_list():
                device_name = '/'.join((blname,
                                        '%s_%s' % (server_name, device_number),
                                        axis_name))
                try:
                    elog.debug("Creating %s" % device_name)

                    U.create_device("BlissAxis_%s" % axis_name, device_name)

                except PyTango.DevFailed:
                    # print traceback.format_exc()
                    pass

                # If axis name is not already a tango alias,
                # define it as an alias of the device.
                try:
                    db.get_device_alias(axis_name)
                except PyTango.DevFailed:
                    elog.debug("Creating alias %s for device %s" % (axis_name, device_name))
                    db.put_device_alias(device_name, axis_name)

        else:
            # Do not raise exception to be able to use
            # Jive device creation wizard.
            elog.error("No bliss supervisor device",
                       raise_exception=False)

    except PyTango.DevFailed:
        print traceback.format_exc()
        elog.exception(
            "Error in devices initialization")
        sys.exit(0)

    U.server_run()

if __name__ == '__main__':
    main()<|MERGE_RESOLUTION|>--- conflicted
+++ resolved
@@ -185,15 +185,16 @@
         else:
             quality = PyTango.AttrQuality.ATTR_VALID
         _t = time.time()
-<<<<<<< HEAD
-
+
+        # updates value of "position" attribute.
         attr.set_value(self.axis.position())
-        # Updates "Write value" of Position attribute
+
+        # Updates "Write value" of Position attribute.
         attr.set_write_value(self.axis.position())
 
-=======
+        # ???
         attr.set_value_date_quality(self.axis.position(), time.time(), quality)
->>>>>>> 35c3868f
+
         _duration = time.time() - _t
         if _duration > 0.05:
             print "{%s} read_Position : duration seems too long : %5.3g ms" % \
