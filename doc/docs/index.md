--- conflicted
+++ resolved
@@ -491,17 +491,13 @@
 
 ### Live scan data in Flint
 
-<<<<<<< HEAD
-Flint listens to the scan data source and displays it on real time, updating charts and plots while it is created. Flint decides which chart or plot type fits the best taking into account the nature of the incoming data.
+Flint listens to scans data source and displays it on real time, updating charts and plots while it is created. Flint decides which chart or plot type fits the best taking into account the nature of the incoming data.
 
 !!! note
     **Flint** can be started automatically when a new scan begins (the application interface will show up when a scan is launched), by
     configuring `SCAN_DISPLAY` in the BLISS shell:
 
     `SCAN_DISPLAY.auto = True`
-=======
-Flint is capable of automatically start up by itself when a new scan in launched, determine the nature of the scan data, and display it as it is created on the most convenient plot type.
->>>>>>> c2181a8d
 
 [Read more about Live Scan](flint_scan_plotting.md)
 
