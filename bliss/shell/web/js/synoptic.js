function Synoptic(session_id, client_uuid, div_id) {
    this.motors = {};
    this.actuators = {};
    this.shutters = {};

    this.session_id = session_id;
    this.client_uuid = client_uuid;
    this.parent_div = $(document.getElementById(div_id));
    this.top_div = $("<div></div>");
    //this.top_div.css("background", "#ffff00");
    //this.top_div.css("border", "1px solid black");
    this.top_div.css("width", "100%");
    this.bottom_div = this.top_div.clone();
    //this.bottom_div.css("background", "#00ffff");
    this.synoptic_div = $("<div></div>");

    this.parent_div.load(this.session_id + "/synoptic", $.proxy(function() {
        var svg = this.parent_div.find("svg");
        this.svg = svg[0];
        svg.css("height", this.parent_div.height() * 0.8);
        svg.css("display", "block");
        svg.css("margin", "auto");
        this.svg.onload = this.initialize();
        this.parent_div.prepend(this.top_div);
        this.parent_div.append(this.bottom_div);
    }, this));
};

Synoptic.prototype = {

    get_cols: function() {
        var cols = $(this.svg).find("g").sort(function(a, b) {
            var a_rect = $(a)[0].getBoundingClientRect();
            var b_rect = $(b)[0].getBoundingClientRect();
            return a_rect.left - b_rect.left
        }).filter(function(i,elt) {
            return /^g[0-9]+$/.test(this.id) === false; 
        });
        
        return cols;
    },

    handle_data_event: function(data) {
        this.update_display(data);
    },

    load_objects: function() {
        $.ajax({
            error: function(XMLHttpRequest, textStatus, errorThrown) {
                alert(textStatus);
            },
            url: this.session_id + '/synoptic/objects',
            type: 'GET',
            dataType: 'json',
            data: {
                client_uuid: this.client_uuid
            },
            success: $.proxy(function(objects_by_svg_group) {
                 for (var group_name in objects_by_svg_group) {
                     for (var i = 0; i < objects_by_svg_group[group_name].top.length; i++) {
                         var obj = objects_by_svg_group[group_name].top[i]
                         this.add_object(group_name, 'top', obj);
                     }
                     for (var i = 0; i < objects_by_svg_group[group_name].bottom.length; i++) {
                         var obj = objects_by_svg_group[group_name].bottom[i]
                         this.add_object(group_name, 'bottom', obj);
                     }
                 }
           }, this)
        });
    },

    add_object: function(group_name, where, obj) {
        var container = $("#" + group_name + "__" + where)
        if (obj.type == 'counter') {
            var dom_item = $("<li></li>");
            dom_item.html("&nbsp;" + obj.name + "&nbsp;");
            dom_item.addClass("control-panel-item");
            container.append(dom_item);
        } else if (obj.type == 'motor') {
            var name = obj.name;
            var pos = obj.position;
            var state = obj.state;
            var dom_item = $("<li></li>");
            dom_item.addClass("control-panel-item");
            container.append(dom_item);
            this.motors[name] = {
                name: name,
                dom_item: dom_item,
                state: state,
                position: pos
            }
            this.update_motor(this.motors[name]);
        } else if (obj.type == 'actuator') {
            var name = obj.name;
            var state = obj.state;
            this.actuators[name] = {
                name: name,
                state: state
            }
            var dom_item = this.add_item_with_buttons(this.actuators, name, "In", "set_in", "Out", "set_out");
            container.append(dom_item);
            this.update_inout(this.actuators[name]);
        } else if (obj.type == 'shutter') {
            var name = obj.name;
            var state = obj.state;
            this.shutters[name] = {
                name: name,
                state: state
            }
            var dom_item = this.add_item_with_buttons(this.shutters, name, "Open", "open", "Close", "close");
            container.append(dom_item);
            this.update_shutter(this.shutters[name]);
        }
    },

    initialize: function() {
        var self = this;
        /*svg.mousewheel(function(event) {
            console.log(event.deltaX, event.deltaY, event.deltaFactor);
            $(self.svg).css("height", $(self.svg).css("height")+event.deltaFactor);
            self.rearrange();
        });
        */

        this.get_cols().each(function() {
            var col_id = this.id;
            var ul = $("<ul></ul>");
            ul.addClass("items-list");
            ul.attr("id", col_id + "__top");
            //ul.css("border", "1px solid black");
            //ul.css("vertical-align", "bottom");
            ul.css("position", "absolute");
            ul.css("display", "inline-block");
<<<<<<< HEAD
            var g_rect = this.getBoundingClientRect();
            ul.css("left", g_rect.left);
            ul.css("width", g_rect.width);
=======
>>>>>>> 8260bc9b
            self.top_div.append(ul);
            var ul2 = ul.clone();
            ul2.attr("id", col_id + "__bottom");
            //ul2.css("vertical-align", "top");
            self.bottom_div.append(ul2);
        });
<<<<<<< HEAD
=======

        var cols = this.get_cols(); 
        var x = cols[0].getBoundingClientRect().left;
        
        for (var i = 0; i < cols.length; i++) {
            var col = cols[i];
            var g_rect = col.getBoundingClientRect();
            $("#"+col.id+"__top").css("left", g_rect.left);
            $("#"+col.id+"__top").css("width", g_rect.width);
            $("#"+col.id+"__bottom").css("left", g_rect.left);
            $("#"+col.id+"__bottom").css("width", g_rect.width);
        }; 
>>>>>>> 8260bc9b
    },

    add_item_with_buttons: function(obj_dict, name, label1, cmd1, label2, cmd2) {
        var session_id = this.session_id;
        var dom_item = $("<li></li>");
        dom_item.addClass("control-panel-item");
        var btn1 = $("<span>&nbsp;" + label1 + "&nbsp;</span>");
        btn1.addClass("control-panel-toggle");
        var btn2 = btn1.clone();
        btn2.html("&nbsp;" + label2 + "&nbsp;");
        btn1.click(function() {
            $.get(session_id + "/synoptic/run/" + name + "/" + cmd1);
        });
        btn2.click(function() {
            $.get(session_id + "/synoptic/run/" + name + "/" + cmd2);
        });
        dom_item.html(name + "&nbsp;");
        dom_item.append(btn2);
        dom_item.append(btn1);
        var obj = obj_dict[name];
        obj.dom_item = dom_item;
        obj.btn1 = btn1;
        obj.btn2 = btn2;
        return (dom_item);
    },

    update_motor: function(motor) {
        var name = motor.name;
        var state = motor.state;
        var pos = motor.position;
        var dom_item = motor.dom_item;

        dom_item.html(name + "&nbsp;" + pos);

        dom_item.removeClass("control-panel-item-ready control-panel-item-moving control-panel-item-fault control-panel-item-home control-panel-item-onlimit");
        if (state == "READY") {
            dom_item.addClass("control-panel-item-ready");
        } else if (state == "MOVING") {
            dom_item.addClass("control-panel-item-moving");
        } else if (state == "FAULT") {
            dom_item.addClass("control-panel-item-fault");
        } else if (state == "ONLIMIT") {
            dom_item.addClass("control-panel-item-onlimit");
        } else if (state == "HOME") {
            dom_item.addClass("control-panel-item-home");
        }
    },

    update_inout: function(actuator) {
        var state = actuator.state;
        var btn1 = actuator.btn1;
        var btn2 = actuator.btn2;
        btn1.removeClass("control-panel-toggle-pressed");
        btn2.removeClass("control-panel-toggle-pressed");

        if (state == "IN") {
            btn1.addClass("control-panel-toggle-pressed");
        } else if (state == "OUT") {
            btn2.addClass("control-panel-toggle-pressed");
        }
    },

    update_shutter: function(shutter) {
        var state = shutter.state;
        var btn1 = shutter.btn1;
        var btn2 = shutter.btn2;
        btn1.removeClass("control-panel-toggle-pressed");
        btn2.removeClass("control-panel-toggle-pressed");

        if (state == "OPENED") {
            btn1.addClass("control-panel-toggle-pressed");
        } else if (state == "CLOSED") {
            btn2.addClass("control-panel-toggle-pressed");
        }
    },

    update_display: function(data) {
        var lists = [this.motors, this.actuators, this.shutters];
        var update_funcs = [this.update_motor, this.update_inout, this.update_shutter];

        for (var i = 0; i < lists.length; i++) {
            var obj = lists[i][data.name];
            if (obj) {
                $.extend(obj, data);
                update_funcs[i](obj);
                break;
            }
        }
    }
};<|MERGE_RESOLUTION|>--- conflicted
+++ resolved
@@ -20,9 +20,9 @@
         svg.css("height", this.parent_div.height() * 0.8);
         svg.css("display", "block");
         svg.css("margin", "auto");
-        this.svg.onload = this.initialize();
         this.parent_div.prepend(this.top_div);
         this.parent_div.append(this.bottom_div);
+        this.svg.onload = this.initialize();
     }, this));
 };
 
@@ -132,33 +132,15 @@
             //ul.css("vertical-align", "bottom");
             ul.css("position", "absolute");
             ul.css("display", "inline-block");
-<<<<<<< HEAD
             var g_rect = this.getBoundingClientRect();
             ul.css("left", g_rect.left);
             ul.css("width", g_rect.width);
-=======
->>>>>>> 8260bc9b
             self.top_div.append(ul);
             var ul2 = ul.clone();
             ul2.attr("id", col_id + "__bottom");
             //ul2.css("vertical-align", "top");
             self.bottom_div.append(ul2);
         });
-<<<<<<< HEAD
-=======
-
-        var cols = this.get_cols(); 
-        var x = cols[0].getBoundingClientRect().left;
-        
-        for (var i = 0; i < cols.length; i++) {
-            var col = cols[i];
-            var g_rect = col.getBoundingClientRect();
-            $("#"+col.id+"__top").css("left", g_rect.left);
-            $("#"+col.id+"__top").css("width", g_rect.width);
-            $("#"+col.id+"__bottom").css("left", g_rect.left);
-            $("#"+col.id+"__bottom").css("width", g_rect.width);
-        }; 
->>>>>>> 8260bc9b
     },
 
     add_item_with_buttons: function(obj_dict, name, label1, cmd1, label2, cmd2) {
