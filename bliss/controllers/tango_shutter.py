# -*- coding: utf-8 -*-
#
# This file is part of the bliss project
#
# Copyright (c) 2015-2020 Beamline Control Unit, ESRF
# Distributed under the GNU LGPLv3. See LICENSE for more info.

"""
Tango shutter is used to control frontend or safety shutter or a valve.
Some commands/attributes (like automatic/manual) are only implemented in the
front end device server, set by the _frontend variable.

example yml file:
-
  # front end shutter
  class: TangoShutter
  name: frontend
  uri: //orion:10000/fe/master/id30

-
  # safety shutter
  class: TangoShutter
  name: safshut
  uri: id30/bsh/1
"""

from enum import Enum
from gevent import Timeout, sleep
from bliss import global_map
from bliss.common.shutter import BaseShutter, BaseShutterState
from bliss.common.tango import DeviceProxy, DevFailed
from bliss.common.logtools import log_warning, lprint


TangoShutterState = Enum(
    "TangoShutterState",
    dict(
        {
            "MOVING": "Moving",
            "DISABLE": "Hutch not searched",
            "STANDBY": "Wait for permission",
            "RUNNING": "Automatic opening",
        },
        **{item.name: item.value for item in BaseShutterState},
    ),
)


class TangoShutter(BaseShutter):
    """ Handle Tango frontend or safety shutter or a valve"""

    def __init__(self, name, config):
        tango_uri = config.get("uri")
        self.__name = name
        self.__config = config
        self.__control = DeviceProxy(tango_uri)
        global_map.register(self, children_list=[self.__control], tag=f"Shutter:{name}")
        self._frontend = None
        self._mode = None
        self._init_type()

    def _init_type(self):
        self._frontend = "FrontEnd" in self.__control.info().dev_class

    @property
    def frontend(self):
        """ Check if the device is a front end type
        Returns:
            (bool): True if it is a front end, False otherwise
        """
        if self._frontend is None:
            self._init_type()
        return self._frontend

    @property
    def name(self):
        """A unique name"""
        return self.__name

    @property
    def config(self):
        """Config of shutter"""
        return self.__config

    @property
    def _tango_state(self):
        """ Read the tango state. Available PyTango states: 'ALARM', 'CLOSE',
            'DISABLE', 'EXTRACT', 'FAULT', 'INIT', 'INSERT', 'MOVING', 'OFF',
            'ON', 'OPEN', 'RUNNING', 'STANDBY', 'UNKNOWN'.
        Returns:
            (str): The state from the device server.
        """
        return self.__control.state().name

    @property
    def _tango_status(self):
        """ Read the status.
        Returns:
            (str): Complete state from the device server.
        """
        return self.__control.status()

    @property
    def state(self):
        """ Read the state.
        Returns:
            (enum): state as enum
        Raises:
            RuntimeError: If DevFailed from the device server
        """
        try:
            state = self._tango_state
            if "CLOSE" in state:
                return TangoShutterState.CLOSED
            return TangoShutterState.__members__[state]
        except DevFailed:
            raise RuntimeError(f"Communication error with {self.__control.dev_name()}")

    @property
    def state_string(self):
        """Return state as combined string
        Returns
            (tuple): state as string, tango status
        """
        return self.state.value, self._tango_status

    def __info__(self):
        return self._tango_status.rstrip("\n")

    def open(self, timeout=60):
        """Open
        Args:
            (float): Timeout [s] to wait until execution finished
        Raises:
            RuntimeError: Cannot execute if device in wrong state
        """
        state = self.state
        if state.name in ("OPEN", "RUNNING"):
<<<<<<< HEAD
            log_warning(self, f"{self.name} already open, command ignored")
        elif state == TangoShutterState.CLOSED:
            try:
                self.__control.open()
                self._wait(TangoShutterState.OPEN, timeout)
                lprint(f"{self.name} was {state.name} and is now {self.state.name}")
            except RuntimeError as err:
                print(err)
                raise
=======
            log_warning(self, "Already open, command ignored")
        elif state == TangoShutterState.CLOSED:
            self.__control.open()
            self._wait(TangoShutterState.OPEN, timeout)
>>>>>>> d0204d1b
        else:
            raise RuntimeError(
                f"Cannot open {self.name}, current state is: {state.value}"
            )

    def close(self, timeout=60):
        """Close
        Args:
            (float): Timeout [s] to wait until execution finished
        Raises:
            RuntimeError: Cannot execute if device in wrong state
        """
        state = self.state
        if state == TangoShutterState.CLOSED:
            log_warning(self, f"{self.name} already closed, command ignored")
        elif state.name in ("OPEN", "RUNNING"):
<<<<<<< HEAD
            try:
                self.__control.close()
                self._wait(TangoShutterState.CLOSED, timeout)
                lprint(f"{self.name} was {state.name} and is now {self.state.name}")
            except RuntimeError as err:
                print(err)
                raise
=======
            self.__control.close()
            self._wait(TangoShutterState.CLOSED, timeout)
>>>>>>> d0204d1b
        else:
            raise RuntimeError(
                f"Cannot close {self.name}, current state is: {state.value}"
            )

    @property
    def mode(self):
        """ Get the opening mode. (only for FrontEnd).
        Raises:
            NotImplementedError: Not a Frontend shutter
        """
        if not self.frontend:
            raise NotImplementedError("Not a Frontend shutter")

        try:
            _mode = self.__control.automatic_mode
        except AttributeError:
            _mode = None
        self._mode = "AUTOMATIC" if _mode else "MANUAL" if _mode is False else "UNKNOWN"
        return self._mode

    @mode.setter
    def mode(self, mode):
        """Set the opening mode (only for FrontEnd).
        Args:
            mode (str): MANUAL or AUTOMATIC
        Raises: NotImplementedError: Not a Fronend shutter.
        """
        if not self.frontend:
            raise NotImplementedError("Not a Frontend shutter")

        try:
            if mode == "MANUAL":
                self.__control.manual()
            elif mode == "AUTOMATIC":
                self.__control.automatic()
            self._wait_mode(mode=mode)
        except DevFailed:
            raise RuntimeError(f"Cannot set {mode} opening")

    def reset(self):
        """Reset
        Args:
        Raises:
            RuntimeError: Cannot execute 
        """
        self.__control.Reset()

    def _wait(self, state, timeout=3):
        """Wait execution to finish
        Args:
            (enum): state
            (float): timeout [s].
        Raises:
            RuntimeError: Execution timeout.
        """
        with Timeout(timeout, RuntimeError("Execution timeout")):
            while self.state != state:
                sleep(1)

    def _wait_mode(self, mode, timeout=3):
        with Timeout(timeout, RuntimeError(f"Cannot set {mode} opening")):
            while self.mode != mode:
                sleep(1)

    def __enter__(self):
        self.open()

    def __exit__(self, exc_type, exc_val, exc_tb):
        self.close()<|MERGE_RESOLUTION|>--- conflicted
+++ resolved
@@ -136,7 +136,6 @@
         """
         state = self.state
         if state.name in ("OPEN", "RUNNING"):
-<<<<<<< HEAD
             log_warning(self, f"{self.name} already open, command ignored")
         elif state == TangoShutterState.CLOSED:
             try:
@@ -146,12 +145,6 @@
             except RuntimeError as err:
                 print(err)
                 raise
-=======
-            log_warning(self, "Already open, command ignored")
-        elif state == TangoShutterState.CLOSED:
-            self.__control.open()
-            self._wait(TangoShutterState.OPEN, timeout)
->>>>>>> d0204d1b
         else:
             raise RuntimeError(
                 f"Cannot open {self.name}, current state is: {state.value}"
@@ -168,7 +161,6 @@
         if state == TangoShutterState.CLOSED:
             log_warning(self, f"{self.name} already closed, command ignored")
         elif state.name in ("OPEN", "RUNNING"):
-<<<<<<< HEAD
             try:
                 self.__control.close()
                 self._wait(TangoShutterState.CLOSED, timeout)
@@ -176,10 +168,6 @@
             except RuntimeError as err:
                 print(err)
                 raise
-=======
-            self.__control.close()
-            self._wait(TangoShutterState.CLOSED, timeout)
->>>>>>> d0204d1b
         else:
             raise RuntimeError(
                 f"Cannot close {self.name}, current state is: {state.value}"
