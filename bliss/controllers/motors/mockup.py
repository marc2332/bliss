--- conflicted
+++ resolved
@@ -216,7 +216,6 @@
         return READY if(time.time() - self._axis_moves[axis]
                         ["home_search_start_time"]) > 2 else MOVING
 
-<<<<<<< HEAD
     def get_info(self, axis):
         return "turlututu chapo pointu : %s" % axis.name
 
@@ -225,13 +224,11 @@
 
     def raw_write_read(self, axis, com):
         return com + ">-<" + com
-=======
 
     def set_position(self, axis, pos):
         self._axis_moves[axis]["end_pos"]=pos
         self._axis_moves[axis]["end_t"] = 0
         return pos
->>>>>>> eba816d9
 
     """
     Custom axis method returning the current name of the axis
