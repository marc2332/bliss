
from bliss.common import log as elog
from bliss.common.task_utils import *
from bliss.controllers.motor_settings import AxisSettings
from bliss.common import event
import time
import gevent
import re
import types


class Motion(object):

    def __init__(self, axis, target_pos, delta):
        self.__axis = axis
        self.target_pos = target_pos
        self.delta = delta
        self.backlash = 0

    @property
    def axis(self):
        return self.__axis


class Axis(object):

    def __init__(self, name, controller, config):
        self.__name = name
        self.__controller = controller
        from bliss.config.motors import StaticConfig
        self.__config = StaticConfig(config)
        self.__settings = AxisSettings(self)
        self.__settings.set("offset", 0)
        self.__move_done = gevent.event.Event()
        self.__move_done.set()
        self.__custom_methods_list = list()
        self.__move_task = None
        self.__set_position = None

    @property
    def name(self):
        return self.__name

    @property
    def controller(self):
        return self.__controller

    @property
    def config(self):
        return self.__config

    @property
    def settings(self):
        return self.__settings

    @property
    def is_moving(self):
        return not self.__move_done.is_set()

    @property
    def offset(self):
        return self.__settings.get("offset")

    @property
    def sign(self):
        return self.config.get("sign", int, 1)

    @property
    def steps_per_unit(self):
        return self.config.get("steps_per_unit", float, 1)

    """
    TODO ?
    @property
    def encoder_steps_per_unit(self):
        return self.config.get("encoder_steps_per_unit", float, self.steps_per_unit)
    """

    @property
    def encoder(self):
        try:
             encoder_name = self.config.get("encoder")
        except KeyError:
             return None
        else:
            from bliss.config.motors import get_encoder 
            return get_encoder(encoder_name)
 

    @property
    def custom_methods_list(self):
        # return a copy of the custom methods list
        return self.__custom_methods_list[:]

    def set_setting(self, *args):
        self.settings.set(*args)

    def get_setting(self, *args):
        return self.settings.get(*args)

    def has_tag(self, tag):
        for t, axis_list in self.__controller._tagged.iteritems():
            if t != tag:
                continue
            if self.name in [axis.name for axis in axis_list]:
                return True
        return False

    def _add_custom_method(self, method, name, types_info=(None, None)):
        setattr(self, name, method)
        self.__custom_methods_list.append((name, types_info))

    def on(self):
        if self.is_moving:
            return

        self.__controller.set_on(self)
        state = self.__controller.state(self)
        self.settings.set("state", state, write=False)

    def off(self):
        if self.is_moving:
            raise RuntimeError("Can't set power off while axis is moving")

        self.__controller.set_off(self)
        state = self.__controller.state(self)
        self.settings.set("state", state, write=False)

    def set_position(self):
        return self.__set_position

    def measured_position(self):
        """
        Returns a value in user units.
        """
        return self.dial2user(self.dial_measured_position())

    def dial_measured_position(self):
        return self.__controller.read_position(self, measured=True) / self.encoder_steps_per_unit

    def dial(self, new_dial=None):
        """
        Returns current dial position, or set new dial if 'new_dial' argument is provided
        """
        if self.is_moving:
            if new_dial is not None:
                raise RuntimeError("Can't set axis position \
                                    while it is moving")

        if new_dial is not None:
            user_pos = self.position()

            # Sends a value in motor units to the controller
            # but returns a user-units value.
            try:
                _pos = self.__controller.set_position(self, new_dial * self.steps_per_unit)
                curr_pos = _pos / self.steps_per_unit
            except NotImplementedError:
                try:
                    curr_pos = self.__controller.read_position(self) / self.steps_per_unit
                except NotImplementedError:
                    curr_pos = 0

            # do not change user pos (update offset)
            self._position(user_pos)

            return curr_pos
        else:
            return self.user2dial(self.position())

    def position(self, new_pos=None):
        """
        new_pos is in user units.
        Returns a value in user units.
        """
        elog.debug("axis.py : position(new_pos=%r)" % new_pos)
        if self.is_moving:
            if new_pos is not None:
                raise RuntimeError("Can't set axis position \
                                    while it is moving")
            pos = self.settings.get("position")
            if pos is None:
                pos = self._position()
                self.settings.set("position", pos)
                self.settings.set("dial_position", self.user2dial(pos))
        else:
            pos = self._position(new_pos)
            if new_pos is not None:
                self.settings.set("position", pos)
                self.settings.set("dial_position", self.user2dial(pos))
        return pos

    def _position(self, new_pos=None):
        """
        new_pos is in user units.
        Returns a value in user units.
        """
        if new_pos is not None:
            self.__set_position = new_pos

            try:
                curr_pos = self.__controller.read_position(self) / self.steps_per_unit
            except NotImplementedError:
                # this controller does not have a 'position'
                # (e.g like some piezo controllers)
                curr_pos = 0
            self.__settings.set("offset", new_pos - self.sign * curr_pos)
            # update limits
            ll, hl = self.limits()
            self.limits(ll + self.offset if ll is not None else ll, hl + self.offset if hl is not None else hl)

            return self.position()
        else:
            try:
                curr_pos = self.__controller.read_position(self) / self.steps_per_unit
            except NotImplementedError:
                curr_pos = 0
            elog.debug("curr_pos=%g" % curr_pos)
            return self.dial2user(curr_pos)

    def state(self):
        if self.is_moving:
            return AxisState("MOVING")
        # really read from hw
        return self.__controller.state(self)

    def get_info(self):
        return self.__controller.get_info(self)

    def velocity(self, new_velocity=None, from_config=False):
        """
        <new_velocity> is given in user units per seconds.
        """
        if from_config:
            return self.config.get("velocity", float)

        if new_velocity is not None:
            # Write -> Converts into motor units to change velocity of axis."
            self.__controller.set_velocity(
                self, new_velocity * abs(self.steps_per_unit))
            _user_vel = new_velocity
        else:
            # Read -> Returns velocity read from motor axis.
            _user_vel = self.__controller.read_velocity(self) / abs(self.steps_per_unit)

        # In all cases, stores velocity in settings in uu/s
        self.settings.set("velocity", _user_vel)
        return _user_vel

    def acceleration(self, new_acc=None, from_config=False):
        """
        <new_acc> is given in user_units/s2.
        """
        if from_config:
            return self.config.get("acceleration", float)

        if new_acc is not None:
            # W => Converts into motor units to change acceleration of axis.
            self.__controller.set_acceleration(self, new_acc * abs(self.steps_per_unit))

        # Both R or W : Reads acceleration from controller.
        try:
            _ctrl_acc = self.__controller.read_acceleration(self)
        except NotImplementedError:
            elog.info("EMotion : axis.py : acceleration is not implemented for this controller.")

        _acceleration = _ctrl_acc / abs(self.steps_per_unit)

        if new_acc is not None:
            # W => save acceleration in settings in uu/s2.
            self.settings.set("acceleration", _acceleration)

        return _acceleration

    def acctime(self, new_acctime=None, from_config=False):
        """
        <new_acctime> given in seconds.
        """
        if from_config:
            return self.velocity(from_config=True) / self.acceleration(from_config=True)

        if new_acctime is not None:
            # W => Converts acctime into acceleration.
            acc = self.velocity() / new_acctime
            self.acceleration(acc)

        return self.velocity() / self.acceleration()

    def limits(self, low_limit=None, high_limit=None):
        """
        <low_limit> and <high_limit> given in user units.
        """
        if low_limit is not None:
            self.settings.set("low_limit", low_limit)
        if high_limit is not None:
            self.settings.set("high_limit", high_limit)
        return self.settings.get('low_limit'), self.settings.get('high_limit')

    def _update_settings(self, state=None):
        self.settings.set("state", state if state is not None else self.state(), write=False)
        pos = self._position()
        self.settings.set("dial_position", self.user2dial(pos))
        self.settings.set("position", pos)

    def _handle_move(self, motion):
        while True:
            state = self.__controller.state(self)
            if state != "MOVING":
                if state == 'LIMPOS' or state == 'LIMNEG':
                  self._update_settings(state)
                  raise RuntimeError(str(state))
                break
            self._update_settings(state)
            time.sleep(0.02)
        
        if motion.backlash:
            # axis has moved to target pos - backlash;
            # now do the final motion (backlash) to reach original target.
            elog.debug("doing backlash (%g)" % motion.backlash)
            final_pos = motion.target_pos + motion.backlash
            backlash_motion = Motion(self, final_pos, motion.backlash)
            self.__controller.prepare_move(backlash_motion)
            self.__controller.start_one(backlash_motion)
            self._handle_move(backlash_motion)

    def _handle_sigint(self):
        self.stop(KeyboardInterrupt)

    def dial2user(self, position):
        return (self.sign * position) + self.offset

    def user2dial(self, position):
        return (position - self.offset) / self.sign

    def prepare_move(self, user_target_pos, relative=False):
        if relative:
            user_initial_pos = self.__set_position if self.__set_position is not None else self.position()
            user_target_pos += user_initial_pos
        else:
            user_initial_pos = self.position()
        dial_initial_pos = self.user2dial(user_initial_pos)
        dial_target_pos = self.user2dial(user_target_pos)
        self.__set_position = user_target_pos
        if abs(dial_target_pos - dial_initial_pos) < 1E-6:
            return

        elog.debug("prepare_move : user_initial_pos=%g user_target_pos=%g" %
                   (user_initial_pos, user_target_pos) +
                   "  dial_target_pos=%g dial_intial_pos=%g relative=%s" %
                   (dial_target_pos, dial_initial_pos, relative))

        user_backlash = self.config.get("backlash", float, 0)
        # all positions are converted to controller units
        backlash = user_backlash * self.steps_per_unit
        delta_dial = dial_target_pos - dial_initial_pos
        delta = self.dial2user(delta_dial * self.steps_per_unit)
        target_pos = dial_target_pos * self.steps_per_unit

        if backlash:
            if cmp(delta, 0) != cmp(backlash, 0):
                # move and backlash are not in the same direction;
                # apply backlash correction, the move will happen
                # in 2 steps
                target_pos -= backlash
                delta -= backlash
            else:
                # don't do backlash correction
                backlash = 0

        # check software limits
        user_low_limit, user_high_limit = self.limits()
        if not None in (user_low_limit, user_high_limit):
            high_limit = self.user2dial(user_high_limit) * self.steps_per_unit
            low_limit = self.user2dial(user_low_limit) * self.steps_per_unit
            if high_limit < low_limit:
                high_limit, low_limit = low_limit, high_limit
        else:
            user_low_limit = None
            user_high_limit = None
        backlash_str = " (with %f backlash)" % user_backlash if backlash else ""
        if user_low_limit is not None:
            if target_pos < low_limit:
                raise ValueError(
                    "Move to `%f'%s would go below low limit (%f)" %
                    (user_target_pos, backlash_str, user_low_limit))
        if user_high_limit is not None:
            if target_pos > high_limit:
                raise ValueError(
                    "Move to `%f' %s would go beyond high limit (%f)" %
                    (user_target_pos, backlash_str, user_high_limit))

        motion = Motion(self, target_pos, delta)
        motion.backlash = backlash

        self.__controller.prepare_move(motion)

        return motion

    def _set_moving_state(self):
        self.__move_done.clear()
        self.settings.set("state", AxisState("MOVING"), write=False)
        event.send(self, "move_done", False)

    def _set_move_done(self, move_task):
        self.__move_done.set()
        event.send(self, "move_done", True)
        self._update_settings()

        if move_task is not None and not move_task._being_waited:
            try:
                move_task.get()
            except gevent.GreenletExit:
                pass 
            except:
                sys.excepthook(*sys.exc_info())

    def _check_ready(self):
        initial_state = self.state()
        if initial_state != "READY":
            raise RuntimeError("axis %s state is \
                                %r" % (self.name, str(initial_state)))

    def move(self, user_target_pos, wait=True, relative=False):
        if self.__controller.is_busy():
            raise RuntimeError("axis %s: controller is busy" % self.name)
        self._check_ready()

        motion = self.prepare_move(user_target_pos, relative)

        self._set_moving_state()
        self.__move_task = None

        self.__move_task = self._do_move(motion, wait=False)
        self.__move_task._being_waited = wait
        self.__move_task.link(self._set_move_done)
        gevent.sleep(0)

        if wait:
            self.wait_move()

    def _do_encoder_reading(self):
        enc_dial = self.encoder.read()
        curr_pos = self.user2dial(self._position())
        if abs(curr_pos - enc_dial) > self.encoder.tolerance:
            raise RuntimeError("'%s` didn't reach final position." % self.name)

    @task
    def _do_move(self, motion, wait=True):
        if motion is None:
            return
        
        with error_cleanup(self._do_stop):
            self.__controller.start_one(motion)

            self._handle_move(motion)

        if self.encoder is not None:
            self._do_encoder_reading()

    def rmove(self, user_delta_pos, wait=True):
        return self.move(user_delta_pos, wait, relative=True)

    def wait_move(self):
        try:
            self.__move_done.wait()
        except KeyboardInterrupt:
            self.stop()
            raise
<<<<<<< HEAD
        else:
            try:
                return self.__move_task.get()
            except (KeyboardInterrupt, gevent.GreenletExit):
                pass
=======
        try:
            return self.__move_task.get()
        except (KeyboardInterrupt, gevent.GreenletExit):
            pass
>>>>>>> 9f5f22b1

    def _do_stop(self):
        self.__set_position = None

        self.__controller.stop(self)

        # for some reason, _handle_move cannot be called !
        # Python bug? Weird...       
        while True:
<<<<<<< HEAD
             state = self.__controller.state(self)
             if state != "MOVING":
                 break
             self._update_settings(state)
             time.sleep(0.02)       
        if self.encoder is not None:
            self._do_encoder_reading()
=======
            state = self.__controller.state(self)
            if state != "MOVING":
                if state == 'LIMPOS' or state == 'LIMNEG':
                  self._update_settings(state)
                  raise RuntimeError(str(state))
                break
            self._update_settings(state)
            time.sleep(0.02)
        
>>>>>>> 9f5f22b1

    def stop(self, exception=gevent.GreenletExit, wait=True):
        if self.is_moving:
            self.__move_task.kill(exception, block=False)
            if wait:
                self.wait_move()

    def home(self, home_pos=None, wait=True):
        self._check_ready()

        # flag "must the position to be set ?"
        _set_pos = False

        if home_pos is not None:
            try:
                self.__controller.home_set_hardware_position(
                    self, home_pos)
            except NotImplementedError:
                _set_pos = True

        self._set_moving_state()

        self.__move_task = self._do_home(wait=False)
        self.__move_task._being_waited = wait
        self.__move_task.link(self._set_move_done)
        if _set_pos:
            # it is not possible to change position
            # while axis has a moving state,
            # so we register a callback to be executed
            # *after* _set_move_done.
            def set_pos(g, home_pos=home_pos):
                self.dial(home_pos)
                self.position(home_pos)
            self.__move_task.link(set_pos)
        gevent.sleep(0)

        if wait:
            self.wait_move()

    @task
    def _do_home(self):
        with error_cleanup(self._do_stop):
            self.__controller.home_search(self)
            while True:
                state = self.__controller.home_state(self)
                if state != "MOVING":
                    break
                time.sleep(0.02)

    def hw_limit(self, limit, lim_pos=None, wait=True):
        """Go to a hardware limit

        Parameters:
            limit   - integer, positive means "positive limit"
            lim_pos - if not None, set position to lim_pos once limit is reached
            wait    - boolean, wait for completion (default is to wait)
        """
        limit = int(limit)
        self._check_ready()
        _set_pos = False
        if lim_pos is not None:
            lim_pos = float(lim_pos)
            _set_pos = True

        self._set_moving_state()

        self.__move_task = self._do_limit_search(limit, wait=False)
        self.__move_task._being_waited = wait
        self.__move_task.link(self._set_move_done)
        if _set_pos:
            def set_pos(g, lim_pos=lim_pos):
                self.dial(lim_pos)
                self.position(lim_pos)
            self.__move_task.link(set_pos)
        gevent.sleep(0)

        if wait:
            self.wait_move()

    @task
    def _do_limit_search(self, limit):
        with error_cleanup(self._do_stop):
            self.__controller.limit_search(self, limit)
            while True:
                state = self.__controller.state(self)
                if state != "MOVING":
                    break
                time.sleep(0.02)


class AxisRef(object):

    def __init__(self, name, _, config):
        self.__name = name
        self.__config = config
        self.settings = AxisSettings(None)

    @property
    def name(self):
        return self.__name

    @property
    def config(self):
        return self.__config


def add_property(inst, name, method):
    '''
    Adds a property to a class instance.
    Property must be added to the CLASS.
    Used by AxisState to create states.
    '''
    cls = type(inst)

    if not hasattr(cls, '__perinstance'):
        cls = type(cls.__name__, (cls,), {})
        cls.__perinstance = True
        inst.__class__ = cls

    setattr(cls, name, property(method))


class AxisState(object):

    STATE_VALIDATOR = re.compile("^[A-Z]+$")

    """
    Standard states:
      MOVING : 'Axis is moving'
      READY  : 'Axis is ready to be moved (not moving ?)'
      FAULT  : 'Error from controller'
      LIMPOS : 'Hardware high limit active'
      LIMNEG : 'Hardware low limit active'
      HOME   : 'Home signal active'
      OFF    : 'Axis is disabled (must be enabled to move (not ready ?))'
    """

    @property
    def READY(self):
        return "READY" in self._current_states

    @property
    def MOVING(self):
        return "MOVING" in self._current_states

    @property
    def FAULT(self):
        return "FAULT" in self._current_states

    @property
    def LIMPOS(self):
        return "LIMPOS" in self._current_states

    @property
    def LIMNEG(self):
        return "LIMNEG" in self._current_states

    @property
    def OFF(self):
        return "OFF" in self._current_states

    @property
    def HOME(self):
        return "HOME" in self._current_states

    def __init__(self, *states):
        """
        <*states> : can be one or many string or tuple of strings (state, description)
        """

        # set of active states.
        self._current_states = set()

        # set of defined/created states.
        self._axis_states = set(["READY", "MOVING", "FAULT", "LIMPOS", "LIMNEG", "HOME", "OFF"])

        # dict of descriptions of states.
        self._state_desc = {"READY" : "Axis is READY",
                            "MOVING": "Axis is MOVING",
                            "FAULT" : "Error from controller",
                            "LIMPOS": "Hardware high limit active",
                            "LIMNEG": "Hardware low limit active",
                            "HOME"  : "Home signal active",
                            "OFF"   : "Axis is disabled (must be enabled to move (not ready ?))"
                            }

        for state in states:
            if isinstance(state, tuple):
                self.create_state(*state)
                self.set(state[0])
            else:
                self.create_state(state)
                self.set(state)

    def states_list(self):
        """
        Returns a list of available/created states for this axis.
        """
        return list(self._axis_states)

    def _check_state_name(self, state_name):
        if not isinstance(state_name, str) or not AxisState.STATE_VALIDATOR.match(state_name):
            raise ValueError(
                "Invalid state : a state must be a string containing only block letters")

    def create_state(self, state_name, state_desc=None):
        # Raises ValueError if state_name is invalid.
        self._check_state_name(state_name)

        if state_name in self._axis_states:
            # state already exists...
            # (READY and MOVING are already in _axis_states)
            pass
        else:
            self._axis_states.add(state_name)
            # new description is put in dict.
            if state_desc is None:
                self._state_desc[state_name] = "Axis is %s" % state_name
            else:
                self._state_desc[state_name] = state_desc

            # Makes state accessible via a class property.
            add_property(self, state_name, lambda _: state_name in self._current_states)

    """
    Flags ON a given state.
    ??? what about other states : clear other states ???  -> MG : no
    ??? how to flag OFF ???-> no : on en cree un nouveau.
    """
    def set(self, state_name):
        if state_name in self._axis_states:
            self._current_states.add(state_name)

            # Mutual exclusion of READY and MOVING
            if state_name == "READY":
                if self.MOVING:
                    self._current_states.remove("MOVING")
            if state_name == "MOVING":
                if self.READY:
                    self._current_states.remove("READY")

            # Other constraints ?

        else:
            raise ValueError("state %s does not exist" % state_name)

    def clear(self):
        # Flags all states off.
        self._current_states = set()

    def current_states(self):
        """
        Returns a string of current states.
        """
        states = [
            "%s%s" % (state, " (%s)" % self._state_desc[state] if self._state_desc.get(state) else "")
            for state in map(str, list(self._current_states))]

        if len(states) == 0:
            return "UNKNOWN"

        return " | ".join(states)

    """
    Cannonical python class methods.
    """
    def __str__(self):
        return self.current_states()

    def __eq__(self, other):
        if isinstance(other, str):
            state = self.current_states()
            return other in state
        return NotImplemented

    def __ne__(self, other):
        return not self.__eq__(other)<|MERGE_RESOLUTION|>--- conflicted
+++ resolved
@@ -466,18 +466,11 @@
         except KeyboardInterrupt:
             self.stop()
             raise
-<<<<<<< HEAD
         else:
             try:
                 return self.__move_task.get()
             except (KeyboardInterrupt, gevent.GreenletExit):
                 pass
-=======
-        try:
-            return self.__move_task.get()
-        except (KeyboardInterrupt, gevent.GreenletExit):
-            pass
->>>>>>> 9f5f22b1
 
     def _do_stop(self):
         self.__set_position = None
@@ -487,15 +480,6 @@
         # for some reason, _handle_move cannot be called !
         # Python bug? Weird...       
         while True:
-<<<<<<< HEAD
-             state = self.__controller.state(self)
-             if state != "MOVING":
-                 break
-             self._update_settings(state)
-             time.sleep(0.02)       
-        if self.encoder is not None:
-            self._do_encoder_reading()
-=======
             state = self.__controller.state(self)
             if state != "MOVING":
                 if state == 'LIMPOS' or state == 'LIMNEG':
@@ -504,8 +488,8 @@
                 break
             self._update_settings(state)
             time.sleep(0.02)
-        
->>>>>>> 9f5f22b1
+        if self.encoder is not None:
+            self._do_encoder_reading()
 
     def stop(self, exception=gevent.GreenletExit, wait=True):
         if self.is_moving:
