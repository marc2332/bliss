# Flint Scan Plotting

On BLISS, online data display relies on **flint**, a graphical application built
on top of [silx][1] (ScIentific Library for eXperimentalists).
This application can be started automatically when a new plot is created if the
`SCAN_DISPLAY` variable is properly configured in the BLISS shell.

Flint listens to scan data source to know if there's something to display.
The chart type (*curve*, *scatter plot*, *image*...) is automatically determined
using the kind of the data. The data display is updated in real time as it is
created.

```python
SCAN_DISPLAY.auto=True
lima = config.get("lima_simulator")

timescan(0.1, lima, diode, diode2, simu1.counters.spectrum_det1, npoints=10)

# Output on Scans view in BLISS shell (press F5 to get it)
Activated counters not shown: simu1:spectrum_det1, lima_simulator:image

Scan 13 Fri Feb 14 17:11:53 2020 /tmp/scans/test_session/data.h5 test_session user = vergaral
timescan 0.1

           #         dt[s]      roi1_avg      roi1_max      roi1_min      roi1_std      roi1_sum         diode
           0             0             0             0             0             0             0      -18.5556
           1      0.312813             0             0             0             0             0       16.1111
           2      0.627234             0             0             0             0             0          7.75
           3      0.951656             0             0             0             0             0          8.75
           4       1.26912             0             0             0             0             0       9.11111
           5       1.58386             0             0             0             0             0        19.125
           6       1.90216             0             0             0             0             0      -31.6667
           7       2.22766             0             0             0             0             0         -9.75
           8       2.55771             0             0             0             0             0         -29.5
           9       2.87415             0             0             0             0             0        16.125

Took 0:00:03.367694
```
<<<<<<< HEAD
If automatic display is activated, Flint application will show up with three tabs on the bottom of the main window (Curve1, Mca1, Image1).
=======
If automatic display is activated, Flint application will display with three tabs
on the bottom of the main window (Curve1, Mca1, Image1).
>>>>>>> 3beb19f6

Curve1 tab:

![Flint screenshot](img/flint_plot_1d_diode1.png)

Mca1 tab:

![Flint screenshot](img/flint_plot_1d_spectrum_det1.png)

Image1 tab:

![Flint screenshot](img/flint_plot_image_lima_simu.png)



[1]: http://silx.org<|MERGE_RESOLUTION|>--- conflicted
+++ resolved
@@ -36,12 +36,8 @@
 
 Took 0:00:03.367694
 ```
-<<<<<<< HEAD
-If automatic display is activated, Flint application will show up with three tabs on the bottom of the main window (Curve1, Mca1, Image1).
-=======
 If automatic display is activated, Flint application will display with three tabs
 on the bottom of the main window (Curve1, Mca1, Image1).
->>>>>>> 3beb19f6
 
 Curve1 tab:
 
